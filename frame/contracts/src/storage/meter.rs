--- conflicted
+++ resolved
@@ -518,43 +518,10 @@
 		terminated: bool,
 	) -> Result<(), DispatchError> {
 		match amount {
-<<<<<<< HEAD
 			Deposit::Charge(amount) => {
-				// This will never fail because a deposit account is required to exist
-				// at all times. The pallet enforces this invariant by holding a consumer reference
-				// on the deposit account as long as the contract exists.
-				//
-				// The sender always has enough balance because we checked that it had enough
-				// balance when instantiating the storage meter. There is no way for the sender
-				// which is a plain account to send away this balance in the meantime.
-				let result =
-					T::Currency::transfer(origin, deposit_account, *amount, Preservation::Protect);
-				if let Err(err) = result {
-					log::error!(
-						target: "runtime::contracts",
-						"Failed to transfer storage deposit {:?} from origin {:?} to deposit account {:?}: {:?}",
-						amount, origin, deposit_account, err,
-					);
-					if cfg!(debug_assertions) {
-						panic!("Unable to collect storage deposit. This is a bug.");
-					}
-				}
+				T::Currency::transfer(origin, deposit_account, *amount, Preservation::Protect)?;
+				Ok(())
 			},
-			// The receiver always exists because the initial value transfer from the
-			// origin to the contract has a keep alive existence requirement. When taking a deposit
-			// we make sure to leave at least the ed in the free balance.
-			//
-			// The sender always has enough balance because we track it in the `ContractInfo` and
-			// never send more back than we have. No one has access to the deposit account. Hence no
-			// other interaction with this account takes place.
-=======
-			Deposit::Charge(amount) => T::Currency::transfer(
-				origin,
-				deposit_account,
-				*amount,
-				ExistenceRequirement::KeepAlive,
-			),
->>>>>>> e699560d
 			Deposit::Refund(amount) => {
 				if terminated {
 					System::<T>::dec_consumers(&deposit_account);
@@ -563,24 +530,11 @@
 					deposit_account,
 					origin,
 					*amount,
-					// We can safely use `AllowDeath` because our own consumer prevents an removal.
-<<<<<<< HEAD
+					// We can safely make it `Expendable` because our own consumer prevents an
+					// removal.
 					Preservation::Expendable,
-				);
-				if matches!(result, Err(_)) {
-					log::error!(
-						target: "runtime::contracts",
-						"Failed to refund storage deposit {:?} from deposit account {:?} to origin {:?}: {:?}",
-						amount, deposit_account, origin, result,
-					);
-					if cfg!(debug_assertions) {
-						panic!("Unable to refund storage deposit. This is a bug.");
-					}
-				}
-=======
-					ExistenceRequirement::AllowDeath,
-				)
->>>>>>> e699560d
+				)?;
+				Ok(())
 			},
 		}
 	}
