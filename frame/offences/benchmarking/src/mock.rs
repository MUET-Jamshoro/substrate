--- conflicted
+++ resolved
@@ -61,14 +61,7 @@
 	type PalletInfo = ();
 	type AccountData = pallet_balances::AccountData<u64>;
 	type OnNewAccount = ();
-<<<<<<< HEAD
 	type OnKilledAccount = ();
-	type BlockExecutionWeight = ();
-	type ExtrinsicBaseWeight = ();
-	type MaximumExtrinsicWeight = ();
-=======
-	type OnKilledAccount = (Balances,);
->>>>>>> be8fd058
 	type SystemWeightInfo = ();
 }
 parameter_types! {
