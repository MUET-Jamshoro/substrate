// This file is part of Substrate.

// Copyright (C) 2017-2021 Parity Technologies (UK) Ltd.
// SPDX-License-Identifier: GPL-3.0-or-later WITH Classpath-exception-2.0

// This program is free software: you can redistribute it and/or modify
// it under the terms of the GNU General Public License as published by
// the Free Software Foundation, either version 3 of the License, or
// (at your option) any later version.

// This program is distributed in the hope that it will be useful,
// but WITHOUT ANY WARRANTY; without even the implied warranty of
// MERCHANTABILITY or FITNESS FOR A PARTICULAR PURPOSE. See the
// GNU General Public License for more details.

// You should have received a copy of the GNU General Public License
// along with this program. If not, see <https://www.gnu.org/licenses/>.

use crate::{
	build_network_future,
	client::{Client, ClientConfig},
	config::{Configuration, KeystoreConfig, PrometheusConfig, TransactionStorageMode},
	error::Error,
	metrics::MetricsService,
	start_rpc_servers, RpcHandlers, SpawnTaskHandle, TaskManager, TransactionPoolAdapter,
};
use futures::{channel::oneshot, future::ready, FutureExt, StreamExt};
use jsonrpc_pubsub::manager::SubscriptionManager;
use log::info;
use prometheus_endpoint::Registry;
use sc_chain_spec::get_extension;
use sc_client_api::{
	execution_extensions::ExecutionExtensions, proof_provider::ProofProvider, BadBlocks,
	BlockBackend, BlockchainEvents, ExecutorProvider, ForkBlocks, StorageProvider, UsageProvider,
};
use sc_client_db::{Backend, DatabaseSettings};
use sc_consensus::import_queue::ImportQueue;
use sc_executor::RuntimeVersionOf;
use sc_keystore::LocalKeystore;
use sc_network::{
	block_request_handler::{self, BlockRequestHandler},
	config::{Role, SyncMode},
	light_client_requests::{self, handler::LightClientRequestHandler},
	state_request_handler::{self, StateRequestHandler},
	warp_request_handler::{self, RequestHandler as WarpSyncRequestHandler, WarpSyncProvider},
	NetworkService,
};
use sc_telemetry::{telemetry, ConnectionMessage, Telemetry, TelemetryHandle, SUBSTRATE_INFO};
use sc_transaction_pool_api::MaintainedTransactionPool;
use sc_utils::mpsc::{tracing_unbounded, TracingUnboundedSender};
use sp_api::{CallApiAt, ProvideRuntimeApi};
use sp_blockchain::{HeaderBackend, HeaderMetadata};
use sp_consensus::block_validation::{
	BlockAnnounceValidator, Chain, DefaultBlockAnnounceValidator,
};
use sp_core::traits::{CodeExecutor, SpawnNamed};
use sp_keystore::{CryptoStore, SyncCryptoStore, SyncCryptoStorePtr};
use sp_runtime::{
	generic::BlockId,
	traits::{Block as BlockT, BlockIdTo, Zero},
	BuildStorage,
};
use std::{str::FromStr, sync::Arc, time::SystemTime};

/// A utility trait for building an RPC extension given a `DenyUnsafe` instance.
/// This is useful since at service definition time we don't know whether the
/// specific interface where the RPC extension will be exposed is safe or not.
/// This trait allows us to lazily build the RPC extension whenever we bind the
/// service to an interface.
pub trait RpcExtensionBuilder {
	/// The type of the RPC extension that will be built.
	type Output: sc_rpc::RpcExtension<sc_rpc::Metadata>;

	/// Returns an instance of the RPC extension for a particular `DenyUnsafe`
	/// value, e.g. the RPC extension might not expose some unsafe methods.
	fn build(
		&self,
		deny: sc_rpc::DenyUnsafe,
		subscription_executor: sc_rpc::SubscriptionTaskExecutor,
	) -> Result<Self::Output, Error>;
}

impl<F, R> RpcExtensionBuilder for F
where
	F: Fn(sc_rpc::DenyUnsafe, sc_rpc::SubscriptionTaskExecutor) -> Result<R, Error>,
	R: sc_rpc::RpcExtension<sc_rpc::Metadata>,
{
	type Output = R;

	fn build(
		&self,
		deny: sc_rpc::DenyUnsafe,
		subscription_executor: sc_rpc::SubscriptionTaskExecutor,
	) -> Result<Self::Output, Error> {
		(*self)(deny, subscription_executor)
	}
}

/// A utility struct for implementing an `RpcExtensionBuilder` given a cloneable
/// `RpcExtension`, the resulting builder will simply ignore the provided
/// `DenyUnsafe` instance and return a static `RpcExtension` instance.
pub struct NoopRpcExtensionBuilder<R>(pub R);

impl<R> RpcExtensionBuilder for NoopRpcExtensionBuilder<R>
where
	R: Clone + sc_rpc::RpcExtension<sc_rpc::Metadata>,
{
	type Output = R;

	fn build(
		&self,
		_deny: sc_rpc::DenyUnsafe,
		_subscription_executor: sc_rpc::SubscriptionTaskExecutor,
	) -> Result<Self::Output, Error> {
		Ok(self.0.clone())
	}
}

impl<R> From<R> for NoopRpcExtensionBuilder<R>
where
	R: sc_rpc::RpcExtension<sc_rpc::Metadata>,
{
	fn from(e: R) -> NoopRpcExtensionBuilder<R> {
		NoopRpcExtensionBuilder(e)
	}
}

/// Full client type.
pub type TFullClient<TBl, TRtApi, TExec> =
	Client<TFullBackend<TBl>, TFullCallExecutor<TBl, TExec>, TBl, TRtApi>;

/// Full client backend type.
pub type TFullBackend<TBl> = sc_client_db::Backend<TBl>;

/// Full client call executor type.
pub type TFullCallExecutor<TBl, TExec> =
	crate::client::LocalCallExecutor<TBl, sc_client_db::Backend<TBl>, TExec>;

type TFullParts<TBl, TRtApi, TExec> =
	(TFullClient<TBl, TRtApi, TExec>, Arc<TFullBackend<TBl>>, KeystoreContainer, TaskManager);

trait AsCryptoStoreRef {
	fn keystore_ref(&self) -> Arc<dyn CryptoStore>;
	fn sync_keystore_ref(&self) -> Arc<dyn SyncCryptoStore>;
}

impl<T> AsCryptoStoreRef for Arc<T>
where
	T: CryptoStore + SyncCryptoStore + 'static,
{
	fn keystore_ref(&self) -> Arc<dyn CryptoStore> {
		self.clone()
	}
	fn sync_keystore_ref(&self) -> Arc<dyn SyncCryptoStore> {
		self.clone()
	}
}

/// Construct and hold different layers of Keystore wrappers
pub struct KeystoreContainer {
	remote: Option<Box<dyn AsCryptoStoreRef>>,
	local: Arc<LocalKeystore>,
}

impl KeystoreContainer {
	/// Construct KeystoreContainer
	pub fn new(config: &KeystoreConfig) -> Result<Self, Error> {
		let keystore = Arc::new(match config {
			KeystoreConfig::Path { path, password } =>
				LocalKeystore::open(path.clone(), password.clone())?,
			KeystoreConfig::InMemory => LocalKeystore::in_memory(),
		});

		Ok(Self { remote: Default::default(), local: keystore })
	}

	/// Set the remote keystore.
	/// Should be called right away at startup and not at runtime:
	/// even though this overrides any previously set remote store, it
	/// does not reset any references previously handed out - they will
	/// stick around.
	pub fn set_remote_keystore<T>(&mut self, remote: Arc<T>)
	where
		T: CryptoStore + SyncCryptoStore + 'static,
	{
		self.remote = Some(Box::new(remote))
	}

	/// Returns an adapter to the asynchronous keystore that implements `CryptoStore`
	pub fn keystore(&self) -> Arc<dyn CryptoStore> {
		if let Some(c) = self.remote.as_ref() {
			c.keystore_ref()
		} else {
			self.local.clone()
		}
	}

	/// Returns the synchronous keystore wrapper
	pub fn sync_keystore(&self) -> SyncCryptoStorePtr {
		if let Some(c) = self.remote.as_ref() {
			c.sync_keystore_ref()
		} else {
			self.local.clone() as SyncCryptoStorePtr
		}
	}

	/// Returns the local keystore if available
	///
	/// The function will return None if the available keystore is not a local keystore.
	///
	/// # Note
	///
	/// Using the [`LocalKeystore`] will result in loosing the ability to use any other keystore
	/// implementation, like a remote keystore for example. Only use this if you a certain that you
	/// require it!
	pub fn local_keystore(&self) -> Option<Arc<LocalKeystore>> {
		Some(self.local.clone())
	}
}

/// Creates a new full client for the given config.
pub fn new_full_client<TBl, TRtApi, TExec>(
	config: &Configuration,
	telemetry: Option<TelemetryHandle>,
	executor: TExec,
) -> Result<TFullClient<TBl, TRtApi, TExec>, Error>
where
	TBl: BlockT,
	TExec: CodeExecutor + RuntimeVersionOf + Clone,
	TBl::Hash: FromStr,
{
	new_full_parts(config, telemetry, executor).map(|parts| parts.0)
}

/// Create the initial parts of a full node.
pub fn new_full_parts<TBl, TRtApi, TExec>(
	config: &Configuration,
	telemetry: Option<TelemetryHandle>,
	executor: TExec,
) -> Result<TFullParts<TBl, TRtApi, TExec>, Error>
where
	TBl: BlockT,
	TExec: CodeExecutor + RuntimeVersionOf + Clone,
	TBl::Hash: FromStr,
{
	let keystore_container = KeystoreContainer::new(&config.keystore)?;

	let task_manager = {
		let registry = config.prometheus_config.as_ref().map(|cfg| &cfg.registry);
		TaskManager::new(config.tokio_handle.clone(), registry)?
	};

	let chain_spec = &config.chain_spec;
	let fork_blocks = get_extension::<ForkBlocks<TBl>>(chain_spec.extensions())
		.cloned()
		.unwrap_or_default();

	let bad_blocks = get_extension::<BadBlocks<TBl>>(chain_spec.extensions())
		.cloned()
		.unwrap_or_default();

	let (client, backend) = {
		let db_config = sc_client_db::DatabaseSettings {
			state_cache_size: config.state_cache_size,
			state_cache_child_ratio: config.state_cache_child_ratio.map(|v| (v, 100)),
			state_pruning: config.state_pruning.clone(),
			source: config.database.clone(),
			keep_blocks: config.keep_blocks.clone(),
			transaction_storage: config.transaction_storage.clone(),
			trie_node_cache_settings: Default::default(),
		};

		let backend = new_db_backend(db_config)?;

		let extensions = sc_client_api::execution_extensions::ExecutionExtensions::new(
			config.execution_strategies.clone(),
			Some(keystore_container.sync_keystore()),
			sc_offchain::OffchainDb::factory_from_backend(&*backend),
		);

		let wasm_runtime_substitutes = config
			.chain_spec
			.code_substitutes()
			.into_iter()
			.map(|(h, c)| {
				let hash = TBl::Hash::from_str(&h).map_err(|_| {
					Error::Application(Box::from(format!(
						"Failed to parse `{}` as block hash for code substitutes.",
						h
					)))
				})?;
				Ok((hash, c))
			})
			.collect::<Result<std::collections::HashMap<_, _>, Error>>()?;

		let client = new_client(
			backend.clone(),
			executor,
			chain_spec.as_storage_builder(),
			fork_blocks,
			bad_blocks,
			extensions,
			Box::new(task_manager.spawn_handle()),
			config.prometheus_config.as_ref().map(|config| config.registry.clone()),
			telemetry,
			ClientConfig {
				offchain_worker_enabled: config.offchain_worker.enabled,
				offchain_indexing_api: config.offchain_worker.indexing_enabled,
				wasm_runtime_overrides: config.wasm_runtime_overrides.clone(),
				no_genesis: matches!(
					config.network.sync_mode,
					sc_network::config::SyncMode::Fast { .. } | sc_network::config::SyncMode::Warp
				),
				wasm_runtime_substitutes,
			},
		)?;

		(client, backend)
	};

	Ok((client, backend, keystore_container, task_manager))
}

<<<<<<< HEAD
/// Create the initial parts of a light node.
pub fn new_light_parts<TBl, TRtApi, TExec>(
	config: &Configuration,
	telemetry: Option<TelemetryHandle>,
	executor: TExec,
) -> Result<TLightParts<TBl, TRtApi, TExec>, Error>
where
	TBl: BlockT,
	TExec: CodeExecutor + RuntimeVersionOf + Clone,
{
	let keystore_container = KeystoreContainer::new(&config.keystore)?;
	let task_manager = {
		let registry = config.prometheus_config.as_ref().map(|cfg| &cfg.registry);
		TaskManager::new(config.tokio_handle.clone(), registry)?
	};

	let db_storage = {
		let db_settings = sc_client_db::DatabaseSettings {
			state_cache_size: config.state_cache_size,
			state_cache_child_ratio: config.state_cache_child_ratio.map(|v| (v, 100)),
			state_pruning: config.state_pruning.clone(),
			source: config.database.clone(),
			keep_blocks: config.keep_blocks.clone(),
			transaction_storage: config.transaction_storage.clone(),
			trie_node_cache_settings: Default::default(),
		};
		sc_client_db::light::LightStorage::new(db_settings)?
	};
	let light_blockchain = sc_light::new_light_blockchain(db_storage);
	let fetch_checker = Arc::new(sc_light::new_fetch_checker::<_, TBl, _>(
		light_blockchain.clone(),
		executor.clone(),
		Box::new(task_manager.spawn_handle()),
	));
	let on_demand = Arc::new(sc_network::config::OnDemand::new(fetch_checker));
	let backend = sc_light::new_light_backend(light_blockchain);
	let client = Arc::new(light::new_light(
		backend.clone(),
		config.chain_spec.as_storage_builder(),
		executor,
		Box::new(task_manager.spawn_handle()),
		config.prometheus_config.as_ref().map(|config| config.registry.clone()),
		telemetry,
	)?);

	Ok((client, backend, keystore_container, task_manager, on_demand))
}

=======
>>>>>>> a991b0ae
/// Create an instance of default DB-backend backend.
pub fn new_db_backend<Block>(
	settings: DatabaseSettings,
) -> Result<Arc<Backend<Block>>, sp_blockchain::Error>
where
	Block: BlockT,
{
	const CANONICALIZATION_DELAY: u64 = 4096;

	Ok(Arc::new(Backend::new(settings, CANONICALIZATION_DELAY)?))
}

/// Create an instance of client backed by given backend.
pub fn new_client<E, Block, RA>(
	backend: Arc<Backend<Block>>,
	executor: E,
	genesis_storage: &dyn BuildStorage,
	fork_blocks: ForkBlocks<Block>,
	bad_blocks: BadBlocks<Block>,
	execution_extensions: ExecutionExtensions<Block>,
	spawn_handle: Box<dyn SpawnNamed>,
	prometheus_registry: Option<Registry>,
	telemetry: Option<TelemetryHandle>,
	config: ClientConfig<Block>,
) -> Result<
	crate::client::Client<
		Backend<Block>,
		crate::client::LocalCallExecutor<Block, Backend<Block>, E>,
		Block,
		RA,
	>,
	sp_blockchain::Error,
>
where
	Block: BlockT,
	E: CodeExecutor + RuntimeVersionOf,
{
	let executor = crate::client::LocalCallExecutor::new(
		backend.clone(),
		executor,
		spawn_handle,
		config.clone(),
	)?;
	Ok(crate::client::Client::new(
		backend,
		executor,
		genesis_storage,
		fork_blocks,
		bad_blocks,
		execution_extensions,
		prometheus_registry,
		telemetry,
		config,
	)?)
}

/// Parameters to pass into `build`.
pub struct SpawnTasksParams<'a, TBl: BlockT, TCl, TExPool, TRpc, Backend> {
	/// The service configuration.
	pub config: Configuration,
	/// A shared client returned by `new_full_parts`.
	pub client: Arc<TCl>,
	/// A shared backend returned by `new_full_parts`.
	pub backend: Arc<Backend>,
	/// A task manager returned by `new_full_parts`.
	pub task_manager: &'a mut TaskManager,
	/// A shared keystore returned by `new_full_parts`.
	pub keystore: SyncCryptoStorePtr,
	/// A shared transaction pool.
	pub transaction_pool: Arc<TExPool>,
	/// A RPC extension builder. Use `NoopRpcExtensionBuilder` if you just want to pass in the
	/// extensions directly.
	pub rpc_extensions_builder: Box<dyn RpcExtensionBuilder<Output = TRpc> + Send>,
	/// A shared network instance.
	pub network: Arc<NetworkService<TBl, <TBl as BlockT>::Hash>>,
	/// A Sender for RPC requests.
	pub system_rpc_tx: TracingUnboundedSender<sc_rpc::system::Request<TBl>>,
	/// Telemetry instance for this node.
	pub telemetry: Option<&'a mut Telemetry>,
}

/// Build a shared offchain workers instance.
pub fn build_offchain_workers<TBl, TCl>(
	config: &Configuration,
	spawn_handle: SpawnTaskHandle,
	client: Arc<TCl>,
	network: Arc<NetworkService<TBl, <TBl as BlockT>::Hash>>,
) -> Option<Arc<sc_offchain::OffchainWorkers<TCl, TBl>>>
where
	TBl: BlockT,
	TCl: Send + Sync + ProvideRuntimeApi<TBl> + BlockchainEvents<TBl> + 'static,
	<TCl as ProvideRuntimeApi<TBl>>::Api: sc_offchain::OffchainWorkerApi<TBl>,
{
	let offchain_workers = Some(Arc::new(sc_offchain::OffchainWorkers::new(client.clone())));

	// Inform the offchain worker about new imported blocks
	if let Some(offchain) = offchain_workers.clone() {
		spawn_handle.spawn(
			"offchain-notifications",
			Some("offchain-worker"),
			sc_offchain::notification_future(
				config.role.is_authority(),
				client.clone(),
				offchain,
				Clone::clone(&spawn_handle),
				network.clone(),
			),
		);
	}

	offchain_workers
}

/// Spawn the tasks that are required to run a node.
pub fn spawn_tasks<TBl, TBackend, TExPool, TRpc, TCl>(
	params: SpawnTasksParams<TBl, TCl, TExPool, TRpc, TBackend>,
) -> Result<RpcHandlers, Error>
where
	TCl: ProvideRuntimeApi<TBl>
		+ HeaderMetadata<TBl, Error = sp_blockchain::Error>
		+ Chain<TBl>
		+ BlockBackend<TBl>
		+ BlockIdTo<TBl, Error = sp_blockchain::Error>
		+ ProofProvider<TBl>
		+ HeaderBackend<TBl>
		+ BlockchainEvents<TBl>
		+ ExecutorProvider<TBl>
		+ UsageProvider<TBl>
		+ StorageProvider<TBl, TBackend>
		+ CallApiAt<TBl>
		+ Send
		+ 'static,
	<TCl as ProvideRuntimeApi<TBl>>::Api: sp_api::Metadata<TBl>
		+ sc_offchain::OffchainWorkerApi<TBl>
		+ sp_transaction_pool::runtime_api::TaggedTransactionQueue<TBl>
		+ sp_session::SessionKeys<TBl>
		+ sp_api::ApiExt<TBl, StateBackend = TBackend::State>,
	TBl: BlockT,
	TBl::Hash: Unpin,
	TBl::Header: Unpin,
	TBackend: 'static + sc_client_api::backend::Backend<TBl> + Send,
	TExPool: MaintainedTransactionPool<Block = TBl, Hash = <TBl as BlockT>::Hash>
		+ parity_util_mem::MallocSizeOf
		+ 'static,
	TRpc: sc_rpc::RpcExtension<sc_rpc::Metadata>,
{
	let SpawnTasksParams {
		mut config,
		task_manager,
		client,
		backend,
		keystore,
		transaction_pool,
		rpc_extensions_builder,
		network,
		system_rpc_tx,
		telemetry,
	} = params;

	let chain_info = client.usage_info().chain;

	sp_session::generate_initial_session_keys(
		client.clone(),
		&BlockId::Hash(chain_info.best_hash),
		config.dev_key_seed.clone().map(|s| vec![s]).unwrap_or_default(),
	)
	.map_err(|e| Error::Application(Box::new(e)))?;

	let telemetry = telemetry
		.map(|telemetry| init_telemetry(&mut config, network.clone(), client.clone(), telemetry))
		.transpose()?;

	info!("📦 Highest known block at #{}", chain_info.best_number);

	let spawn_handle = task_manager.spawn_handle();

	// Inform the tx pool about imported and finalized blocks.
	spawn_handle.spawn(
		"txpool-notifications",
		Some("transaction-pool"),
		sc_transaction_pool::notification_future(client.clone(), transaction_pool.clone()),
	);

	spawn_handle.spawn(
		"on-transaction-imported",
		Some("transaction-pool"),
		transaction_notifications(transaction_pool.clone(), network.clone(), telemetry.clone()),
	);

	// Prometheus metrics.
	let metrics_service =
		if let Some(PrometheusConfig { port, registry }) = config.prometheus_config.clone() {
			// Set static metrics.
			let metrics = MetricsService::with_prometheus(telemetry.clone(), &registry, &config)?;
			spawn_handle.spawn(
				"prometheus-endpoint",
				None,
				prometheus_endpoint::init_prometheus(port, registry).map(drop),
			);

			metrics
		} else {
			MetricsService::new(telemetry.clone())
		};

	// Periodically updated metrics and telemetry updates.
	spawn_handle.spawn(
		"telemetry-periodic-send",
		None,
		metrics_service.run(client.clone(), transaction_pool.clone(), network.clone()),
	);

	// RPC
	let gen_handler = |deny_unsafe: sc_rpc::DenyUnsafe,
	                   rpc_middleware: sc_rpc_server::RpcMiddleware| {
		gen_handler(
			deny_unsafe,
			rpc_middleware,
			&config,
			task_manager.spawn_handle(),
			client.clone(),
			transaction_pool.clone(),
			keystore.clone(),
			&*rpc_extensions_builder,
			backend.offchain_storage(),
			system_rpc_tx.clone(),
		)
	};
	let rpc_metrics = sc_rpc_server::RpcMetrics::new(config.prometheus_registry())?;
	let server_metrics = sc_rpc_server::ServerMetrics::new(config.prometheus_registry())?;
	let rpc = start_rpc_servers(&config, gen_handler, rpc_metrics.clone(), server_metrics)?;
	// This is used internally, so don't restrict access to unsafe RPC
	let known_rpc_method_names =
		sc_rpc_server::method_names(|m| gen_handler(sc_rpc::DenyUnsafe::No, m))?;
	let rpc_handlers = RpcHandlers(Arc::new(
		gen_handler(
			sc_rpc::DenyUnsafe::No,
			sc_rpc_server::RpcMiddleware::new(rpc_metrics, known_rpc_method_names, "inbrowser"),
		)?
		.into(),
	));

	// Spawn informant task
	spawn_handle.spawn(
		"informant",
		None,
		sc_informant::build(
			client.clone(),
			network.clone(),
			transaction_pool.clone(),
			config.informant_output_format,
		),
	);

	task_manager.keep_alive((config.base_path, rpc, rpc_handlers.clone()));

	Ok(rpc_handlers)
}

async fn transaction_notifications<TBl, TExPool>(
	transaction_pool: Arc<TExPool>,
	network: Arc<NetworkService<TBl, <TBl as BlockT>::Hash>>,
	telemetry: Option<TelemetryHandle>,
) where
	TBl: BlockT,
	TExPool: MaintainedTransactionPool<Block = TBl, Hash = <TBl as BlockT>::Hash>,
{
	// transaction notifications
	transaction_pool
		.import_notification_stream()
		.for_each(move |hash| {
			network.propagate_transaction(hash);
			let status = transaction_pool.status();
			telemetry!(
				telemetry;
				SUBSTRATE_INFO;
				"txpool.import";
				"ready" => status.ready,
				"future" => status.future,
			);
			ready(())
		})
		.await;
}

fn init_telemetry<TBl: BlockT, TCl: BlockBackend<TBl>>(
	config: &mut Configuration,
	network: Arc<NetworkService<TBl, <TBl as BlockT>::Hash>>,
	client: Arc<TCl>,
	telemetry: &mut Telemetry,
) -> sc_telemetry::Result<TelemetryHandle> {
	let genesis_hash = client.block_hash(Zero::zero()).ok().flatten().unwrap_or_default();
	let connection_message = ConnectionMessage {
		name: config.network.node_name.to_owned(),
		implementation: config.impl_name.to_owned(),
		version: config.impl_version.to_owned(),
		config: String::new(),
		chain: config.chain_spec.name().to_owned(),
		genesis_hash: format!("{:?}", genesis_hash),
		authority: config.role.is_authority(),
		startup_time: SystemTime::UNIX_EPOCH
			.elapsed()
			.map(|dur| dur.as_millis())
			.unwrap_or(0)
			.to_string(),
		network_id: network.local_peer_id().to_base58(),
	};

	telemetry.start_telemetry(connection_message)?;

	Ok(telemetry.handle())
}

fn gen_handler<TBl, TBackend, TExPool, TRpc, TCl>(
	deny_unsafe: sc_rpc::DenyUnsafe,
	rpc_middleware: sc_rpc_server::RpcMiddleware,
	config: &Configuration,
	spawn_handle: SpawnTaskHandle,
	client: Arc<TCl>,
	transaction_pool: Arc<TExPool>,
	keystore: SyncCryptoStorePtr,
	rpc_extensions_builder: &(dyn RpcExtensionBuilder<Output = TRpc> + Send),
	offchain_storage: Option<<TBackend as sc_client_api::backend::Backend<TBl>>::OffchainStorage>,
	system_rpc_tx: TracingUnboundedSender<sc_rpc::system::Request<TBl>>,
) -> Result<sc_rpc_server::RpcHandler<sc_rpc::Metadata>, Error>
where
	TBl: BlockT,
	TCl: ProvideRuntimeApi<TBl>
		+ BlockchainEvents<TBl>
		+ HeaderBackend<TBl>
		+ HeaderMetadata<TBl, Error = sp_blockchain::Error>
		+ ExecutorProvider<TBl>
		+ CallApiAt<TBl>
		+ ProofProvider<TBl>
		+ StorageProvider<TBl, TBackend>
		+ BlockBackend<TBl>
		+ Send
		+ Sync
		+ 'static,
	TExPool: MaintainedTransactionPool<Block = TBl, Hash = <TBl as BlockT>::Hash> + 'static,
	TBackend: sc_client_api::backend::Backend<TBl> + 'static,
	TRpc: sc_rpc::RpcExtension<sc_rpc::Metadata>,
	<TCl as ProvideRuntimeApi<TBl>>::Api: sp_session::SessionKeys<TBl> + sp_api::Metadata<TBl>,
	TBl::Hash: Unpin,
	TBl::Header: Unpin,
{
	use sc_rpc::{author, chain, offchain, state, system};

	let system_info = sc_rpc::system::SystemInfo {
		chain_name: config.chain_spec.name().into(),
		impl_name: config.impl_name.clone(),
		impl_version: config.impl_version.clone(),
		properties: config.chain_spec.properties(),
		chain_type: config.chain_spec.chain_type(),
	};

	let task_executor = sc_rpc::SubscriptionTaskExecutor::new(spawn_handle);
	let subscriptions = SubscriptionManager::new(Arc::new(task_executor.clone()));

	let (chain, state, child_state) = {
		// Full nodes
		let chain = sc_rpc::chain::new_full(client.clone(), subscriptions.clone());
		let (state, child_state) = sc_rpc::state::new_full(
			client.clone(),
			subscriptions.clone(),
			deny_unsafe,
			config.rpc_max_payload,
		);
		(chain, state, child_state)
	};

	let author =
		sc_rpc::author::Author::new(client, transaction_pool, subscriptions, keystore, deny_unsafe);
	let system = system::System::new(system_info, system_rpc_tx, deny_unsafe);

	let maybe_offchain_rpc = offchain_storage.map(|storage| {
		let offchain = sc_rpc::offchain::Offchain::new(storage, deny_unsafe);
		offchain::OffchainApi::to_delegate(offchain)
	});

	Ok(sc_rpc_server::rpc_handler(
		(
			state::StateApi::to_delegate(state),
			state::ChildStateApi::to_delegate(child_state),
			chain::ChainApi::to_delegate(chain),
			maybe_offchain_rpc,
			author::AuthorApi::to_delegate(author),
			system::SystemApi::to_delegate(system),
			rpc_extensions_builder.build(deny_unsafe, task_executor)?,
		),
		rpc_middleware,
	))
}

/// Parameters to pass into `build_network`.
pub struct BuildNetworkParams<'a, TBl: BlockT, TExPool, TImpQu, TCl> {
	/// The service configuration.
	pub config: &'a Configuration,
	/// A shared client returned by `new_full_parts`.
	pub client: Arc<TCl>,
	/// A shared transaction pool.
	pub transaction_pool: Arc<TExPool>,
	/// A handle for spawning tasks.
	pub spawn_handle: SpawnTaskHandle,
	/// An import queue.
	pub import_queue: TImpQu,
	/// A block announce validator builder.
	pub block_announce_validator_builder:
		Option<Box<dyn FnOnce(Arc<TCl>) -> Box<dyn BlockAnnounceValidator<TBl> + Send> + Send>>,
	/// An optional warp sync provider.
	pub warp_sync: Option<Arc<dyn WarpSyncProvider<TBl>>>,
}

/// Build the network service, the network status sinks and an RPC sender.
pub fn build_network<TBl, TExPool, TImpQu, TCl>(
	params: BuildNetworkParams<TBl, TExPool, TImpQu, TCl>,
) -> Result<
	(
		Arc<NetworkService<TBl, <TBl as BlockT>::Hash>>,
		TracingUnboundedSender<sc_rpc::system::Request<TBl>>,
		NetworkStarter,
	),
	Error,
>
where
	TBl: BlockT,
	TCl: ProvideRuntimeApi<TBl>
		+ HeaderMetadata<TBl, Error = sp_blockchain::Error>
		+ Chain<TBl>
		+ BlockBackend<TBl>
		+ BlockIdTo<TBl, Error = sp_blockchain::Error>
		+ ProofProvider<TBl>
		+ HeaderBackend<TBl>
		+ BlockchainEvents<TBl>
		+ 'static,
	TExPool: MaintainedTransactionPool<Block = TBl, Hash = <TBl as BlockT>::Hash> + 'static,
	TImpQu: ImportQueue<TBl> + 'static,
{
	let BuildNetworkParams {
		config,
		client,
		transaction_pool,
		spawn_handle,
		import_queue,
		block_announce_validator_builder,
		warp_sync,
	} = params;

	let transaction_pool_adapter = Arc::new(TransactionPoolAdapter {
		imports_external_transactions: !matches!(config.role, Role::Light),
		pool: transaction_pool,
		client: client.clone(),
	});

	let protocol_id = config.protocol_id();

	let block_announce_validator = if let Some(f) = block_announce_validator_builder {
		f(client.clone())
	} else {
		Box::new(DefaultBlockAnnounceValidator)
	};

	let block_request_protocol_config = {
		if matches!(config.role, Role::Light) {
			// Allow outgoing requests but deny incoming requests.
			block_request_handler::generate_protocol_config(&protocol_id)
		} else {
			// Allow both outgoing and incoming requests.
			let (handler, protocol_config) = BlockRequestHandler::new(
				&protocol_id,
				client.clone(),
				config.network.default_peers_set.in_peers as usize +
					config.network.default_peers_set.out_peers as usize,
			);
			spawn_handle.spawn("block-request-handler", Some("networking"), handler.run());
			protocol_config
		}
	};

	let state_request_protocol_config = {
		if matches!(config.role, Role::Light) {
			// Allow outgoing requests but deny incoming requests.
			state_request_handler::generate_protocol_config(&protocol_id)
		} else {
			// Allow both outgoing and incoming requests.
			let (handler, protocol_config) = StateRequestHandler::new(
				&protocol_id,
				client.clone(),
				config.network.default_peers_set.in_peers as usize +
					config.network.default_peers_set.out_peers as usize,
			);
			spawn_handle.spawn("state-request-handler", Some("networking"), handler.run());
			protocol_config
		}
	};

	let warp_sync_params = warp_sync.map(|provider| {
		let protocol_config = if matches!(config.role, Role::Light) {
			// Allow outgoing requests but deny incoming requests.
			warp_request_handler::generate_request_response_config(protocol_id.clone())
		} else {
			// Allow both outgoing and incoming requests.
			let (handler, protocol_config) =
				WarpSyncRequestHandler::new(protocol_id.clone(), provider.clone());
			spawn_handle.spawn("warp-sync-request-handler", Some("networking"), handler.run());
			protocol_config
		};
		(provider, protocol_config)
	});

	let light_client_request_protocol_config = {
		if matches!(config.role, Role::Light) {
			// Allow outgoing requests but deny incoming requests.
			light_client_requests::generate_protocol_config(&protocol_id)
		} else {
			// Allow both outgoing and incoming requests.
			let (handler, protocol_config) =
				LightClientRequestHandler::new(&protocol_id, client.clone());
			spawn_handle.spawn("light-client-request-handler", Some("networking"), handler.run());
			protocol_config
		}
	};

	let mut network_params = sc_network::config::Params {
		role: config.role.clone(),
		executor: {
			let spawn_handle = Clone::clone(&spawn_handle);
			Some(Box::new(move |fut| {
				spawn_handle.spawn("libp2p-node", Some("networking"), fut);
			}))
		},
		transactions_handler_executor: {
			let spawn_handle = Clone::clone(&spawn_handle);
			Box::new(move |fut| {
				spawn_handle.spawn("network-transactions-handler", Some("networking"), fut);
			})
		},
		network_config: config.network.clone(),
		chain: client.clone(),
		transaction_pool: transaction_pool_adapter as _,
		import_queue: Box::new(import_queue),
		protocol_id,
		block_announce_validator,
		metrics_registry: config.prometheus_config.as_ref().map(|config| config.registry.clone()),
		block_request_protocol_config,
		state_request_protocol_config,
		warp_sync: warp_sync_params,
		light_client_request_protocol_config,
	};

	// Storage chains don't keep full block history and can't be synced in full mode.
	// Force fast sync when storage chain mode is enabled.
	if matches!(config.transaction_storage, TransactionStorageMode::StorageChain) {
		network_params.network_config.sync_mode =
			SyncMode::Fast { storage_chain_mode: true, skip_proofs: false };
	}

	let has_bootnodes = !network_params.network_config.boot_nodes.is_empty();
	let network_mut = sc_network::NetworkWorker::new(network_params)?;
	let network = network_mut.service().clone();

	let (system_rpc_tx, system_rpc_rx) = tracing_unbounded("mpsc_system_rpc");

	let future = build_network_future(
		config.role.clone(),
		network_mut,
		client,
		system_rpc_rx,
		has_bootnodes,
		config.announce_block,
	);

	// TODO: Normally, one is supposed to pass a list of notifications protocols supported by the
	// node through the `NetworkConfiguration` struct. But because this function doesn't know in
	// advance which components, such as GrandPa or Polkadot, will be plugged on top of the
	// service, it is unfortunately not possible to do so without some deep refactoring. To bypass
	// this problem, the `NetworkService` provides a `register_notifications_protocol` method that
	// can be called even after the network has been initialized. However, we want to avoid the
	// situation where `register_notifications_protocol` is called *after* the network actually
	// connects to other peers. For this reason, we delay the process of the network future until
	// the user calls `NetworkStarter::start_network`.
	//
	// This entire hack should eventually be removed in favour of passing the list of protocols
	// through the configuration.
	//
	// See also https://github.com/paritytech/substrate/issues/6827
	let (network_start_tx, network_start_rx) = oneshot::channel();

	// The network worker is responsible for gathering all network messages and processing
	// them. This is quite a heavy task, and at the time of the writing of this comment it
	// frequently happens that this future takes several seconds or in some situations
	// even more than a minute until it has processed its entire queue. This is clearly an
	// issue, and ideally we would like to fix the network future to take as little time as
	// possible, but we also take the extra harm-prevention measure to execute the networking
	// future using `spawn_blocking`.
	spawn_handle.spawn_blocking("network-worker", Some("networking"), async move {
		if network_start_rx.await.is_err() {
			log::warn!(
				"The NetworkStart returned as part of `build_network` has been silently dropped"
			);
			// This `return` might seem unnecessary, but we don't want to make it look like
			// everything is working as normal even though the user is clearly misusing the API.
			return
		}

		future.await
	});

	Ok((network, system_rpc_tx, NetworkStarter(network_start_tx)))
}

/// Object used to start the network.
#[must_use]
pub struct NetworkStarter(oneshot::Sender<()>);

impl NetworkStarter {
	/// Start the network. Call this after all sub-components have been initialized.
	///
	/// > **Note**: If you don't call this function, the networking will not work.
	pub fn start_network(self) {
		let _ = self.0.send(());
	}
}<|MERGE_RESOLUTION|>--- conflicted
+++ resolved
@@ -321,57 +321,6 @@
 	Ok((client, backend, keystore_container, task_manager))
 }
 
-<<<<<<< HEAD
-/// Create the initial parts of a light node.
-pub fn new_light_parts<TBl, TRtApi, TExec>(
-	config: &Configuration,
-	telemetry: Option<TelemetryHandle>,
-	executor: TExec,
-) -> Result<TLightParts<TBl, TRtApi, TExec>, Error>
-where
-	TBl: BlockT,
-	TExec: CodeExecutor + RuntimeVersionOf + Clone,
-{
-	let keystore_container = KeystoreContainer::new(&config.keystore)?;
-	let task_manager = {
-		let registry = config.prometheus_config.as_ref().map(|cfg| &cfg.registry);
-		TaskManager::new(config.tokio_handle.clone(), registry)?
-	};
-
-	let db_storage = {
-		let db_settings = sc_client_db::DatabaseSettings {
-			state_cache_size: config.state_cache_size,
-			state_cache_child_ratio: config.state_cache_child_ratio.map(|v| (v, 100)),
-			state_pruning: config.state_pruning.clone(),
-			source: config.database.clone(),
-			keep_blocks: config.keep_blocks.clone(),
-			transaction_storage: config.transaction_storage.clone(),
-			trie_node_cache_settings: Default::default(),
-		};
-		sc_client_db::light::LightStorage::new(db_settings)?
-	};
-	let light_blockchain = sc_light::new_light_blockchain(db_storage);
-	let fetch_checker = Arc::new(sc_light::new_fetch_checker::<_, TBl, _>(
-		light_blockchain.clone(),
-		executor.clone(),
-		Box::new(task_manager.spawn_handle()),
-	));
-	let on_demand = Arc::new(sc_network::config::OnDemand::new(fetch_checker));
-	let backend = sc_light::new_light_backend(light_blockchain);
-	let client = Arc::new(light::new_light(
-		backend.clone(),
-		config.chain_spec.as_storage_builder(),
-		executor,
-		Box::new(task_manager.spawn_handle()),
-		config.prometheus_config.as_ref().map(|config| config.registry.clone()),
-		telemetry,
-	)?);
-
-	Ok((client, backend, keystore_container, task_manager, on_demand))
-}
-
-=======
->>>>>>> a991b0ae
 /// Create an instance of default DB-backend backend.
 pub fn new_db_backend<Block>(
 	settings: DatabaseSettings,
