--- conflicted
+++ resolved
@@ -410,16 +410,10 @@
 			genesis_block_builder,
 			None,
 			None,
-<<<<<<< HEAD
-			Default::default(),
-=======
 			ExecutionExtensions::new(
-				profile.into_execution_strategies(),
-				None,
 				None,
 				Arc::new(executor),
 			),
->>>>>>> afbc691a
 			Box::new(task_executor.clone()),
 			None,
 			None,
