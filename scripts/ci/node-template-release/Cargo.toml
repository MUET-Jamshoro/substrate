--- conflicted
+++ resolved
@@ -18,9 +18,5 @@
 glob = "0.3"
 tar = "0.4"
 tempfile = "3"
-<<<<<<< HEAD
-toml = "0.7"
-=======
 toml_edit = "0.19"
-itertools = "0.10"
->>>>>>> 6507a79b
+itertools = "0.10"