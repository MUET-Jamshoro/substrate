--- conflicted
+++ resolved
@@ -355,12 +355,8 @@
 		let mut w = Asset::<Test>::get(0).unwrap().destroy_witness();
 		assert_ok!(Assets::mint(RuntimeOrigin::signed(1), 0, 10, 100));
 		// witness too low
-<<<<<<< HEAD
-		assert_ok!(Assets::freeze_asset(Origin::signed(1), 0));
-		assert_noop!(Assets::destroy(Origin::signed(1), 0, w), Error::<Test>::BadWitness);
-=======
+    assert_ok!(Assets::freeze_asset(Origin::signed(1), 0));
 		assert_noop!(Assets::destroy(RuntimeOrigin::signed(1), 0, w), Error::<Test>::BadWitness);
->>>>>>> be976154
 		// witness too high is okay though
 		w.accounts += 2;
 		w.sufficients += 2;
