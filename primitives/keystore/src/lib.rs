--- conflicted
+++ resolved
@@ -21,10 +21,10 @@
 
 use crate::vrf::{VRFSignature, VRFTranscriptData};
 use sp_core::{
+	bls,
 	crypto::{CryptoTypePublicPair, KeyTypeId},
 	ecdsa, ed25519, sr25519,
 };
-use sp_core::bls;
 
 use std::sync::Arc;
 
@@ -45,200 +45,8 @@
 	Other(String),
 }
 
-<<<<<<< HEAD
-/// Something that generates, stores and provides access to keys.
-#[async_trait]
-pub trait CryptoStore: Send + Sync {
-	/// Returns all sr25519 public keys for the given key type.
-	async fn sr25519_public_keys(&self, id: KeyTypeId) -> Vec<sr25519::Public>;
-	/// Generate a new sr25519 key pair for the given key type and an optional seed.
-	///
-	/// If the given seed is `Some(_)`, the key pair will only be stored in memory.
-	///
-	/// Returns the public key of the generated key pair.
-	async fn sr25519_generate_new(
-		&self,
-		id: KeyTypeId,
-		seed: Option<&str>,
-	) -> Result<sr25519::Public, Error>;
-	/// Returns all ed25519 public keys for the given key type.
-	async fn ed25519_public_keys(&self, id: KeyTypeId) -> Vec<ed25519::Public>;
-	/// Generate a new ed25519 key pair for the given key type and an optional seed.
-	///
-	/// If the given seed is `Some(_)`, the key pair will only be stored in memory.
-	///
-	/// Returns the public key of the generated key pair.
-	async fn ed25519_generate_new(
-		&self,
-		id: KeyTypeId,
-		seed: Option<&str>,
-	) -> Result<ed25519::Public, Error>;
-	/// Returns all ecdsa public keys for the given key type.
-	async fn ecdsa_public_keys(&self, id: KeyTypeId) -> Vec<ecdsa::Public>;
-	/// Generate a new ecdsa key pair for the given key type and an optional seed.
-	///
-	/// If the given seed is `Some(_)`, the key pair will only be stored in memory.
-	///
-	/// Returns the public key of the generated key pair.
-	async fn ecdsa_generate_new(
-		&self,
-		id: KeyTypeId,
-		seed: Option<&str>,
-	) -> Result<ecdsa::Public, Error>;
-
-        /// Returns all bls public keys for the given key type.
-	async fn bls_public_keys(&self, id: KeyTypeId) -> Vec<bls::Public>;
-
-	/// Generate a new bls key pair for the given key type and an optional seed.
-	///
-	/// If the given seed is `Some(_)`, the key pair will only be stored in memory.
-	///
-	/// Returns the public key of the generated key pair.
-	async fn bls_generate_new(
-		&self,
-		id: KeyTypeId,
-		seed: Option<&str>,
-	) -> Result<bls::Public, Error>;
-
-	/// Returns all ed25519 public keys for the given key type.
-
-	/// Insert a new key. This doesn't require any known of the crypto; but a public key must be
-	/// manually provided.
-	///
-	/// Places it into the file system store.
-	///
-	/// `Err` if there's some sort of weird filesystem error, but should generally be `Ok`.
-	async fn insert_unknown(&self, id: KeyTypeId, suri: &str, public: &[u8]) -> Result<(), ()>;
-
-	/// Find intersection between provided keys and supported keys
-	///
-	/// Provided a list of (CryptoTypeId,[u8]) pairs, this would return
-	/// a filtered set of public keys which are supported by the keystore.
-	async fn supported_keys(
-		&self,
-		id: KeyTypeId,
-		keys: Vec<CryptoTypePublicPair>,
-	) -> Result<Vec<CryptoTypePublicPair>, Error>;
-	/// List all supported keys
-	///
-	/// Returns a set of public keys the signer supports.
-	async fn keys(&self, id: KeyTypeId) -> Result<Vec<CryptoTypePublicPair>, Error>;
-
-	/// Checks if the private keys for the given public key and key type combinations exist.
-	///
-	/// Returns `true` iff all private keys could be found.
-	async fn has_keys(&self, public_keys: &[(Vec<u8>, KeyTypeId)]) -> bool;
-
-	/// Sign with key
-	///
-	/// Signs a message with the private key that matches
-	/// the public key passed.
-	///
-	/// Returns the SCALE encoded signature if key is found and supported, `None` if the key doesn't
-	/// exist or an error when something failed.
-	async fn sign_with(
-		&self,
-		id: KeyTypeId,
-		key: &CryptoTypePublicPair,
-		msg: &[u8],
-	) -> Result<Option<Vec<u8>>, Error>;
-
-	/// Sign with any key
-	///
-	/// Given a list of public keys, find the first supported key and
-	/// sign the provided message with that key.
-	///
-	/// Returns a tuple of the used key and the SCALE encoded signature or `None` if no key could
-	/// be found to sign.
-	async fn sign_with_any(
-		&self,
-		id: KeyTypeId,
-		keys: Vec<CryptoTypePublicPair>,
-		msg: &[u8],
-	) -> Result<Option<(CryptoTypePublicPair, Vec<u8>)>, Error> {
-		if keys.len() == 1 {
-			return Ok(self.sign_with(id, &keys[0], msg).await?.map(|s| (keys[0].clone(), s)))
-		} else {
-			for k in self.supported_keys(id, keys).await? {
-				if let Ok(Some(sign)) = self.sign_with(id, &k, msg).await {
-					return Ok(Some((k, sign)))
-				}
-			}
-		}
-
-		Ok(None)
-	}
-
-	/// Sign with all keys
-	///
-	/// Provided a list of public keys, sign a message with
-	/// each key given that the key is supported.
-	///
-	/// Returns a list of `Result`s each representing the SCALE encoded
-	/// signature of each key, `None` if the key doesn't exist or a error when something failed.
-	async fn sign_with_all(
-		&self,
-		id: KeyTypeId,
-		keys: Vec<CryptoTypePublicPair>,
-		msg: &[u8],
-	) -> Result<Vec<Result<Option<Vec<u8>>, Error>>, ()> {
-		let futs = keys.iter().map(|k| self.sign_with(id, k, msg));
-
-		Ok(join_all(futs).await)
-	}
-
-	/// Generate VRF signature for given transcript data.
-	///
-	/// Receives KeyTypeId and Public key to be able to map
-	/// them to a private key that exists in the keystore which
-	/// is, in turn, used for signing the provided transcript.
-	///
-	/// Returns a result containing the signature data.
-	/// Namely, VRFOutput and VRFProof which are returned
-	/// inside the `VRFSignature` container struct.
-	///
-	/// This function will return `None` if the given `key_type` and `public` combination
-	/// doesn't exist in the keystore or an `Err` when something failed.
-	async fn sr25519_vrf_sign(
-		&self,
-		key_type: KeyTypeId,
-		public: &sr25519::Public,
-		transcript_data: VRFTranscriptData,
-	) -> Result<Option<VRFSignature>, Error>;
-
-	/// Generate an ECDSA signature for a given pre-hashed message.
-	///
-	/// Receives [`KeyTypeId`] and an [`ecdsa::Public`] key to be able to map
-	/// them to a private key that exists in the keystore. This private key is,
-	/// in turn, used for signing the provided pre-hashed message.
-	///
-	/// The `msg` argument provided should be a hashed message for which an
-	/// ECDSA signature should be generated.
-	///
-	/// Returns an [`ecdsa::Signature`] or `None` in case the given `id` and
-	/// `public` combination doesn't exist in the keystore. An `Err` will be
-	/// returned if generating the signature itself failed.
-	async fn ecdsa_sign_prehashed(
-		&self,
-		id: KeyTypeId,
-		public: &ecdsa::Public,
-		msg: &[u8; 32],
-	) -> Result<Option<ecdsa::Signature>, Error>;
-}
-
-/// Sync version of the CryptoStore
-///
-/// Some parts of Substrate still rely on a sync version of the `CryptoStore`.
-/// To make the transition easier this auto trait wraps any async `CryptoStore` and
-/// exposes a `sync` interface using `block_on`. Usage of this is deprecated and it
-/// will be removed as soon as the internal usage has transitioned successfully.
-/// If you are starting out building something new **do not use this**,
-/// instead, use [`CryptoStore`].
-pub trait SyncCryptoStore: CryptoStore + Send + Sync {
-=======
 /// Something that generates, stores and provides access to secret keys.
 pub trait Keystore: Send + Sync {
->>>>>>> ba958256
 	/// Returns all sr25519 public keys for the given key type.
 	fn sr25519_public_keys(&self, id: KeyTypeId) -> Vec<sr25519::Public>;
 
@@ -278,38 +86,8 @@
 	fn ecdsa_generate_new(&self, id: KeyTypeId, seed: Option<&str>)
 		-> Result<ecdsa::Public, Error>;
 
-<<<<<<< HEAD
-	/// Returns all bls public keys for the given key type.
-	fn bls_public_keys(&self, id: KeyTypeId) -> Vec<bls::Public>;
-
-	/// Generate a new bls key pair for the given key type and an optional seed.
-	///
-	/// If the given seed is `Some(_)`, the key pair will only be stored in memory.
-	///
-	/// Returns the public key of the generated key pair.
-	fn bls_generate_new(&self, id: KeyTypeId, seed: Option<&str>) -> Result<bls::Public, Error>;
-
-        /// Insert a new key. This doesn't require any known of the crypto; but a public key must be
-	/// manually provided.
-	///
-	/// Places it into the file system store.
-	///
-	/// `Err` if there's some sort of weird filesystem error, but should generally be `Ok`.
-	fn insert_unknown(&self, key_type: KeyTypeId, suri: &str, public: &[u8]) -> Result<(), ()>;
-
-	/// Find intersection between provided keys and supported keys
-	///
-	/// Provided a list of (CryptoTypeId,[u8]) pairs, this would return
-	/// a filtered set of public keys which are supported by the keystore.
-	fn supported_keys(
-		&self,
-		id: KeyTypeId,
-		keys: Vec<CryptoTypePublicPair>,
-	) -> Result<Vec<CryptoTypePublicPair>, Error>;
-=======
 	/// Insert a new secret key.
 	fn insert(&self, key_type: KeyTypeId, suri: &str, public: &[u8]) -> Result<(), ()>;
->>>>>>> ba958256
 
 	/// List all supported keys
 	///
@@ -373,6 +151,16 @@
 		msg: &[u8; 32],
 	) -> Result<Option<ecdsa::Signature>, Error>;
 
+	/// Returns all bls public keys for the given key type.
+	fn bls_public_keys(&self, id: KeyTypeId) -> Vec<bls::Public>;
+
+	/// Generate a new bls key pair for the given key type and an optional seed.
+	///
+	/// If the given seed is `Some(_)`, the key pair will only be stored in memory.
+	///
+	/// Returns the public key of the generated key pair.
+	fn bls_generate_new(&self, id: KeyTypeId, seed: Option<&str>) -> Result<bls::Public, Error>;
+
 	/// Generate an BLS signature for a given message.
 	///
 	/// Receives [`KeyTypeId`] and an [`bls::Public`] key to be able to map
