--- conflicted
+++ resolved
@@ -21,12 +21,8 @@
 use crate::{mock::*, Error};
 use frame_support::{
 	assert_noop, assert_ok,
-<<<<<<< HEAD
-	traits::{fungibles::InspectEnumerable, Currency, ExistenceRequirement, WithdrawReasons},
-=======
 	dispatch::GetDispatchInfo,
 	traits::{fungibles::InspectEnumerable, tokens::Preservation::Protect, Currency},
->>>>>>> 124c84b9
 };
 use pallet_balances::Error as BalancesError;
 use sp_io::storage;
@@ -1718,6 +1714,26 @@
 }
 
 #[test]
+fn account_with_sufficient_asset_can_drop_below_existential_deposit_when_transfer_keep_alive() {
+	new_test_ext().execute_with(|| {
+		//NOTE: account 1 already has a sufficent asset, so we'll use account 2.
+		Balances::make_free_balance_be(&2, 20);
+
+		// Keep alive blocks transfer as account only has native:
+		assert_noop!(
+			Balances::transfer_keep_alive(RuntimeOrigin::signed(2), 3, 20),
+			pallet_balances::Error::<Test, _>::KeepAlive
+		);
+
+		//create sufficient asset
+		assert_ok!(Assets::force_create(RuntimeOrigin::root(), 0, 2, true, 1));
+		assert_ok!(Assets::mint(RuntimeOrigin::signed(2), 0, 2, 100));
+
+		// // Now that the account has a sufficient asset, transfer is ok:
+		assert_ok!(Balances::transfer_keep_alive(RuntimeOrigin::signed(2), 3, 20));
+	});
+}
+
 fn multiple_transfer_alls_work_ok() {
 	new_test_ext().execute_with(|| {
 		// Only run PoC when the system pallet is enabled, since the underlying bug is in the
@@ -1738,67 +1754,10 @@
 }
 
 #[test]
-<<<<<<< HEAD
-fn account_with_sufficient_asset_can_drop_below_existential_deposit_with_keepalive_when_withrawing()
-{
-	new_test_ext().execute_with(|| {
-		//NOTE: account 1 already has a sufficent asset, so we'll use account 2.
-		Balances::make_free_balance_be(&2, 20);
-
-		// Keep alive blocks transfer as account only has native:
-		assert_noop!(
-			Balances::withdraw(&2, 20, WithdrawReasons::TRANSFER, ExistenceRequirement::KeepAlive),
-			pallet_balances::Error::<Test, _>::KeepAlive
-		);
-
-		//create sufficient asset
-		assert_ok!(Assets::force_create(RuntimeOrigin::root(), 0, 2, true, 1));
-		assert_ok!(Assets::mint(RuntimeOrigin::signed(2), 0, 2, 100));
-
-		// Now that the account has a sufficient asset, transfer is ok:
-		assert_ok!(Balances::withdraw(
-			&2,
-			20,
-			WithdrawReasons::TRANSFER,
-			ExistenceRequirement::KeepAlive
-		));
-
-		Balances::make_free_balance_be(&2, 20);
-
-		// Check that after burn keep alive kicks in:
-		assert_ok!(Assets::burn(RuntimeOrigin::signed(2), 0, 2, 100));
-		assert_noop!(
-			Balances::withdraw(&2, 20, WithdrawReasons::TRANSFER, ExistenceRequirement::KeepAlive),
-			pallet_balances::Error::<Test, _>::KeepAlive
-		);
-	});
-}
-
-#[test]
-fn account_with_sufficient_asset_can_drop_below_existential_deposit_when_transfer_keep_alive() {
-	new_test_ext().execute_with(|| {
-		//NOTE: account 1 already has a sufficent asset, so we'll use account 2.
-		Balances::make_free_balance_be(&2, 20);
-
-		// Keep alive blocks transfer as account only has native:
-		assert_noop!(
-			Balances::transfer_keep_alive(RuntimeOrigin::signed(2), 3, 20),
-			pallet_balances::Error::<Test, _>::KeepAlive
-		);
-
-		//create sufficient asset
-		assert_ok!(Assets::force_create(RuntimeOrigin::root(), 0, 2, true, 1));
-		assert_ok!(Assets::mint(RuntimeOrigin::signed(2), 0, 2, 100));
-
-		// // Now that the account has a sufficient asset, transfer is ok:
-		assert_ok!(Balances::transfer_keep_alive(RuntimeOrigin::signed(2), 3, 20));
-	});
-=======
 fn weights_sane() {
 	let info = crate::Call::<Test>::create { id: 10, admin: 4, min_balance: 3 }.get_dispatch_info();
 	assert_eq!(<() as crate::WeightInfo>::create(), info.weight);
 
 	let info = crate::Call::<Test>::finish_destroy { id: 10 }.get_dispatch_info();
 	assert_eq!(<() as crate::WeightInfo>::finish_destroy(), info.weight);
->>>>>>> 124c84b9
 }