// This file is part of Substrate.

// Copyright (C) 2018-2021 Parity Technologies (UK) Ltd.
// SPDX-License-Identifier: Apache-2.0

// Licensed under the Apache License, Version 2.0 (the "License");
// you may not use this file except in compliance with the License.
// You may obtain a copy of the License at
//
// 	http://www.apache.org/licenses/LICENSE-2.0
//
// Unless required by applicable law or agreed to in writing, software
// distributed under the License is distributed on an "AS IS" BASIS,
// WITHOUT WARRANTIES OR CONDITIONS OF ANY KIND, either express or implied.
// See the License for the specific language governing permissions and
// limitations under the License.

use codec::{Decode, Encode};
use criterion::{criterion_group, criterion_main, BatchSize, Criterion};
use frame_support::Hashable;
use node_executor::Executor;
use node_primitives::{BlockNumber, Hash};
use node_runtime::{
	constants::currency::*, Block, BuildStorage, Call, CheckedExtrinsic, GenesisConfig, Header,
	UncheckedExtrinsic,
};
use node_testing::keyring::*;
use sc_executor::{Externalities, NativeExecutor, RuntimeInfo, WasmExecutionMethod};
use sp_core::{
	storage::well_known_keys,
	traits::{CodeExecutor, RuntimeCode},
	NativeOrEncoded, NeverNativeValue,
};
use sp_runtime::traits::BlakeTwo256;
use sp_state_machine::TestExternalities as CoreTestExternalities;

criterion_group!(benches, bench_execute_block);
criterion_main!(benches);

/// The wasm runtime code.
pub fn compact_code_unwrap() -> &'static [u8] {
	node_runtime::WASM_BINARY.expect(
		"Development wasm binary is not available. \
									  Testing is only supported with the flag disabled.",
	)
}

const GENESIS_HASH: [u8; 32] = [69u8; 32];

const TRANSACTION_VERSION: u32 = node_runtime::VERSION.transaction_version;

const SPEC_VERSION: u32 = node_runtime::VERSION.spec_version;

const HEAP_PAGES: u64 = 20;

type TestExternalities<H> = CoreTestExternalities<H, u64>;

#[derive(Debug)]
enum ExecutionMethod {
	Native,
	Wasm(WasmExecutionMethod),
}

fn sign(xt: CheckedExtrinsic) -> UncheckedExtrinsic {
	node_testing::keyring::sign(xt, SPEC_VERSION, TRANSACTION_VERSION, GENESIS_HASH)
}

fn new_test_ext(genesis_config: &GenesisConfig) -> TestExternalities<BlakeTwo256> {
	let mut test_ext = TestExternalities::new_with_code(
		compact_code_unwrap(),
		genesis_config.build_storage().unwrap(),
	);
	test_ext
		.ext()
		.place_storage(well_known_keys::HEAP_PAGES.to_vec(), Some(HEAP_PAGES.encode()));
	test_ext
}

fn construct_block<E: Externalities>(
	executor: &NativeExecutor<Executor>,
	ext: &mut E,
	number: BlockNumber,
	parent_hash: Hash,
	extrinsics: Vec<CheckedExtrinsic>,
) -> (Vec<u8>, Hash) {
	use sp_trie::{trie_types::Layout, TrieConfiguration};

	// sign extrinsics.
	let extrinsics = extrinsics.into_iter().map(sign).collect::<Vec<_>>();

	// calculate the header fields that we can.
<<<<<<< HEAD
	let extrinsics_root = Layout::<BlakeTwo256>::default().ordered_trie_root(
		extrinsics.iter().map(Encode::encode)
	).to_fixed_bytes()
		.into();
=======
	let extrinsics_root =
		Layout::<BlakeTwo256>::ordered_trie_root(extrinsics.iter().map(Encode::encode))
			.to_fixed_bytes()
			.into();
>>>>>>> 7dcc77b9

	let header = Header {
		parent_hash,
		number,
		extrinsics_root,
		state_root: Default::default(),
		digest: Default::default(),
	};

	let runtime_code = RuntimeCode {
		code_fetcher: &sp_core::traits::WrappedRuntimeCode(compact_code_unwrap().into()),
		hash: vec![1, 2, 3],
		heap_pages: None,
	};

	// execute the block to get the real header.
	executor
		.call::<NeverNativeValue, fn() -> _>(
			ext,
			&runtime_code,
			"Core_initialize_block",
			&header.encode(),
			true,
			None,
		)
		.0
		.unwrap();

	for i in extrinsics.iter() {
		executor
			.call::<NeverNativeValue, fn() -> _>(
				ext,
				&runtime_code,
				"BlockBuilder_apply_extrinsic",
				&i.encode(),
				true,
				None,
			)
			.0
			.unwrap();
	}

	let header = match executor
		.call::<NeverNativeValue, fn() -> _>(
			ext,
			&runtime_code,
			"BlockBuilder_finalize_block",
			&[0u8; 0],
			true,
			None,
		)
		.0
		.unwrap()
	{
		NativeOrEncoded::Native(_) => unreachable!(),
		NativeOrEncoded::Encoded(h) => Header::decode(&mut &h[..]).unwrap(),
	};

	let hash = header.blake2_256();
	(Block { header, extrinsics }.encode(), hash.into())
}

fn test_blocks(
	genesis_config: &GenesisConfig,
	executor: &NativeExecutor<Executor>,
) -> Vec<(Vec<u8>, Hash)> {
	let mut test_ext = new_test_ext(genesis_config);
	let mut block1_extrinsics = vec![CheckedExtrinsic {
		signed: None,
		function: Call::Timestamp(pallet_timestamp::Call::set(0)),
	}];
	block1_extrinsics.extend((0..20).map(|i| CheckedExtrinsic {
		signed: Some((alice(), signed_extra(i, 0))),
		function: Call::Balances(pallet_balances::Call::transfer(bob().into(), 1 * DOLLARS)),
	}));
	let block1 =
		construct_block(executor, &mut test_ext.ext(), 1, GENESIS_HASH.into(), block1_extrinsics);

	vec![block1]
}

fn bench_execute_block(c: &mut Criterion) {
	let mut group = c.benchmark_group("execute blocks");
	let execution_methods = vec![
		ExecutionMethod::Native,
		ExecutionMethod::Wasm(WasmExecutionMethod::Interpreted),
		#[cfg(feature = "wasmtime")]
		ExecutionMethod::Wasm(WasmExecutionMethod::Compiled),
	];

	for strategy in execution_methods {
		group.bench_function(format!("{:?}", strategy), |b| {
			let genesis_config = node_testing::genesis::config(false, Some(compact_code_unwrap()));
			let (use_native, wasm_method) = match strategy {
				ExecutionMethod::Native => (true, WasmExecutionMethod::Interpreted),
				ExecutionMethod::Wasm(wasm_method) => (false, wasm_method),
			};

			let executor = NativeExecutor::new(wasm_method, None, 8);
			let runtime_code = RuntimeCode {
				code_fetcher: &sp_core::traits::WrappedRuntimeCode(compact_code_unwrap().into()),
				hash: vec![1, 2, 3],
				heap_pages: None,
			};

			// Get the runtime version to initialize the runtimes cache.
			{
				let mut test_ext = new_test_ext(&genesis_config);
				executor.runtime_version(&mut test_ext.ext(), &runtime_code).unwrap();
			}

			let blocks = test_blocks(&genesis_config, &executor);

			b.iter_batched_ref(
				|| new_test_ext(&genesis_config),
				|test_ext| {
					for block in blocks.iter() {
						executor
							.call::<NeverNativeValue, fn() -> _>(
								&mut test_ext.ext(),
								&runtime_code,
								"Core_execute_block",
								&block.0,
								use_native,
								None,
							)
							.0
							.unwrap();
					}
				},
				BatchSize::LargeInput,
			);
		});
	}
}<|MERGE_RESOLUTION|>--- conflicted
+++ resolved
@@ -89,17 +89,10 @@
 	let extrinsics = extrinsics.into_iter().map(sign).collect::<Vec<_>>();
 
 	// calculate the header fields that we can.
-<<<<<<< HEAD
 	let extrinsics_root = Layout::<BlakeTwo256>::default().ordered_trie_root(
 		extrinsics.iter().map(Encode::encode)
 	).to_fixed_bytes()
 		.into();
-=======
-	let extrinsics_root =
-		Layout::<BlakeTwo256>::ordered_trie_root(extrinsics.iter().map(Encode::encode))
-			.to_fixed_bytes()
-			.into();
->>>>>>> 7dcc77b9
 
 	let header = Header {
 		parent_hash,
