// This file is part of Substrate.

// Copyright (C) Parity Technologies (UK) Ltd.
// SPDX-License-Identifier: Apache-2.0

// Licensed under the Apache License, Version 2.0 (the "License");
// you may not use this file except in compliance with the License.
// You may obtain a copy of the License at
//
// 	http://www.apache.org/licenses/LICENSE-2.0
//
// Unless required by applicable law or agreed to in writing, software
// distributed under the License is distributed on an "AS IS" BASIS,
// WITHOUT WARRANTIES OR CONDITIONS OF ANY KIND, either express or implied.
// See the License for the specific language governing permissions and
// limitations under the License.

//! I/O host interface for substrate runtime.

#![warn(missing_docs)]
#![cfg_attr(not(feature = "std"), no_std)]
#![cfg_attr(not(feature = "std"), feature(alloc_error_handler))]
#![cfg_attr(
	feature = "std",
	doc = "Substrate runtime standard library as compiled when linked with Rust's standard library."
)]
#![cfg_attr(
	not(feature = "std"),
	doc = "Substrate's runtime standard library as compiled without Rust's standard library."
)]

use sp_arkworks::PairingError;
use sp_std::vec::Vec;

#[cfg(feature = "std")]
use tracing;

#[cfg(feature = "std")]
use sp_core::{
	crypto::Pair,
	hexdisplay::HexDisplay,
	offchain::{OffchainDbExt, OffchainWorkerExt, TransactionPoolExt},
	storage::ChildInfo,
	traits::TaskExecutorExt,
};
#[cfg(feature = "std")]
use sp_keystore::{Keystore, KeystoreExt};

use sp_core::{
	crypto::KeyTypeId,
	ecdsa, ed25519,
	offchain::{
		HttpError, HttpRequestId, HttpRequestStatus, OpaqueNetworkState, StorageKind, Timestamp,
	},
	sr25519,
	storage::StateVersion,
	LogLevel, LogLevelFilter, OpaquePeerId, H256,
};

#[cfg(feature = "std")]
use sp_trie::{LayoutV0, LayoutV1, TrieConfiguration};

use sp_runtime_interface::{
	pass_by::{PassBy, PassByCodec},
	runtime_interface, Pointer,
};

use codec::{Decode, Encode};

#[cfg(feature = "std")]
use secp256k1::{
	ecdsa::{RecoverableSignature, RecoveryId},
	Message, SECP256K1,
};

#[cfg(feature = "std")]
use sp_externalities::{Externalities, ExternalitiesExt};

#[cfg(feature = "std")]
mod batch_verifier;

#[cfg(feature = "std")]
use batch_verifier::BatchVerifier;

pub use sp_externalities::MultiRemovalResults;

use sp_arkworks::PairingError;

#[cfg(feature = "std")]
const LOG_TARGET: &str = "runtime::io";

/// Error verifying ECDSA signature
#[derive(Encode, Decode)]
pub enum EcdsaVerifyError {
	/// Incorrect value of R or S
	BadRS,
	/// Incorrect value of V
	BadV,
	/// Invalid signature
	BadSignature,
}

/// The outcome of calling `storage_kill`. Returned value is the number of storage items
/// removed from the backend from making the `storage_kill` call.
#[derive(PassByCodec, Encode, Decode)]
pub enum KillStorageResult {
	/// All keys to remove were removed, return number of iterations performed during the
	/// operation.
	AllRemoved(u32),
	/// Not all key to remove were removed, return number of iterations performed during the
	/// operation.
	SomeRemaining(u32),
}

impl From<MultiRemovalResults> for KillStorageResult {
	fn from(r: MultiRemovalResults) -> Self {
		// We use `loops` here rather than `backend` because that's the same as the original
		// functionality pre-#11490. This won't matter once we switch to the new host function
		// since we won't be using the `KillStorageResult` type in the runtime any more.
		match r.maybe_cursor {
			None => Self::AllRemoved(r.loops),
			Some(..) => Self::SomeRemaining(r.loops),
		}
	}
}

/// Interface for accessing the storage from within the runtime.
#[runtime_interface]
pub trait Storage {
	/// Returns the data for `key` in the storage or `None` if the key can not be found.
	fn get(&self, key: &[u8]) -> Option<bytes::Bytes> {
		self.storage(key).map(|s| bytes::Bytes::from(s.to_vec()))
	}

	/// Get `key` from storage, placing the value into `value_out` and return the number of
	/// bytes that the entry in storage has beyond the offset or `None` if the storage entry
	/// doesn't exist at all.
	/// If `value_out` length is smaller than the returned length, only `value_out` length bytes
	/// are copied into `value_out`.
	fn read(&self, key: &[u8], value_out: &mut [u8], value_offset: u32) -> Option<u32> {
		self.storage(key).map(|value| {
			let value_offset = value_offset as usize;
			let data = &value[value_offset.min(value.len())..];
			let written = std::cmp::min(data.len(), value_out.len());
			value_out[..written].copy_from_slice(&data[..written]);
			data.len() as u32
		})
	}

	/// Set `key` to `value` in the storage.
	fn set(&mut self, key: &[u8], value: &[u8]) {
		self.set_storage(key.to_vec(), value.to_vec());
	}

	/// Clear the storage of the given `key` and its value.
	fn clear(&mut self, key: &[u8]) {
		self.clear_storage(key)
	}

	/// Check whether the given `key` exists in storage.
	fn exists(&self, key: &[u8]) -> bool {
		self.exists_storage(key)
	}

	/// Clear the storage of each key-value pair where the key starts with the given `prefix`.
	fn clear_prefix(&mut self, prefix: &[u8]) {
		let _ = Externalities::clear_prefix(*self, prefix, None, None);
	}

	/// Clear the storage of each key-value pair where the key starts with the given `prefix`.
	///
	/// # Limit
	///
	/// Deletes all keys from the overlay and up to `limit` keys from the backend if
	/// it is set to `Some`. No limit is applied when `limit` is set to `None`.
	///
	/// The limit can be used to partially delete a prefix storage in case it is too large
	/// to delete in one go (block).
	///
	/// Returns [`KillStorageResult`] to inform about the result.
	///
	/// # Note
	///
	/// Please note that keys that are residing in the overlay for that prefix when
	/// issuing this call are all deleted without counting towards the `limit`. Only keys
	/// written during the current block are part of the overlay. Deleting with a `limit`
	/// mostly makes sense with an empty overlay for that prefix.
	///
	/// Calling this function multiple times per block for the same `prefix` does
	/// not make much sense because it is not cumulative when called inside the same block.
	/// The deletion would always start from `prefix` resulting in the same keys being deleted
	/// every time this function is called with the exact same arguments per block. This happens
	/// because the keys in the overlay are not taken into account when deleting keys in the
	/// backend.
	#[version(2)]
	fn clear_prefix(&mut self, prefix: &[u8], limit: Option<u32>) -> KillStorageResult {
		Externalities::clear_prefix(*self, prefix, limit, None).into()
	}

	/// Partially clear the storage of each key-value pair where the key starts with the given
	/// prefix.
	///
	/// # Limit
	///
	/// A *limit* should always be provided through `maybe_limit`. This is one fewer than the
	/// maximum number of backend iterations which may be done by this operation and as such
	/// represents the maximum number of backend deletions which may happen. A *limit* of zero
	/// implies that no keys will be deleted, though there may be a single iteration done.
	///
	/// The limit can be used to partially delete a prefix storage in case it is too large or costly
	/// to delete in a single operation.
	///
	/// # Cursor
	///
	/// A *cursor* may be passed in to this operation with `maybe_cursor`. `None` should only be
	/// passed once (in the initial call) for any given `maybe_prefix` value. Subsequent calls
	/// operating on the same prefix should always pass `Some`, and this should be equal to the
	/// previous call result's `maybe_cursor` field.
	///
	/// Returns [`MultiRemovalResults`](sp_io::MultiRemovalResults) to inform about the result. Once
	/// the resultant `maybe_cursor` field is `None`, then no further items remain to be deleted.
	///
	/// NOTE: After the initial call for any given prefix, it is important that no keys further
	/// keys under the same prefix are inserted. If so, then they may or may not be deleted by
	/// subsequent calls.
	///
	/// # Note
	///
	/// Please note that keys which are residing in the overlay for that prefix when
	/// issuing this call are deleted without counting towards the `limit`.
	#[version(3, register_only)]
	fn clear_prefix(
		&mut self,
		maybe_prefix: &[u8],
		maybe_limit: Option<u32>,
		maybe_cursor: Option<Vec<u8>>, //< TODO Make work or just Option<Vec<u8>>?
	) -> MultiRemovalResults {
		Externalities::clear_prefix(
			*self,
			maybe_prefix,
			maybe_limit,
			maybe_cursor.as_ref().map(|x| &x[..]),
		)
		.into()
	}

	/// Append the encoded `value` to the storage item at `key`.
	///
	/// The storage item needs to implement [`EncodeAppend`](codec::EncodeAppend).
	///
	/// # Warning
	///
	/// If the storage item does not support [`EncodeAppend`](codec::EncodeAppend) or
	/// something else fails at appending, the storage item will be set to `[value]`.
	fn append(&mut self, key: &[u8], value: Vec<u8>) {
		self.storage_append(key.to_vec(), value);
	}

	/// "Commit" all existing operations and compute the resulting storage root.
	///
	/// The hashing algorithm is defined by the `Block`.
	///
	/// Returns a `Vec<u8>` that holds the SCALE encoded hash.
	fn root(&mut self) -> Vec<u8> {
		self.storage_root(StateVersion::V0)
	}

	/// "Commit" all existing operations and compute the resulting storage root.
	///
	/// The hashing algorithm is defined by the `Block`.
	///
	/// Returns a `Vec<u8>` that holds the SCALE encoded hash.
	#[version(2)]
	fn root(&mut self, version: StateVersion) -> Vec<u8> {
		self.storage_root(version)
	}

	/// Always returns `None`. This function exists for compatibility reasons.
	fn changes_root(&mut self, _parent_hash: &[u8]) -> Option<Vec<u8>> {
		None
	}

	/// Get the next key in storage after the given one in lexicographic order.
	fn next_key(&mut self, key: &[u8]) -> Option<Vec<u8>> {
		self.next_storage_key(key)
	}

	/// Start a new nested transaction.
	///
	/// This allows to either commit or roll back all changes that are made after this call.
	/// For every transaction there must be a matching call to either `rollback_transaction`
	/// or `commit_transaction`. This is also effective for all values manipulated using the
	/// `DefaultChildStorage` API.
	///
	/// # Warning
	///
	/// This is a low level API that is potentially dangerous as it can easily result
	/// in unbalanced transactions. For example, FRAME users should use high level storage
	/// abstractions.
	fn start_transaction(&mut self) {
		self.storage_start_transaction();
	}

	/// Rollback the last transaction started by `start_transaction`.
	///
	/// Any changes made during that transaction are discarded.
	///
	/// # Panics
	///
	/// Will panic if there is no open transaction.
	fn rollback_transaction(&mut self) {
		self.storage_rollback_transaction()
			.expect("No open transaction that can be rolled back.");
	}

	/// Commit the last transaction started by `start_transaction`.
	///
	/// Any changes made during that transaction are committed.
	///
	/// # Panics
	///
	/// Will panic if there is no open transaction.
	fn commit_transaction(&mut self) {
		self.storage_commit_transaction()
			.expect("No open transaction that can be committed.");
	}
}

/// Interface for accessing the child storage for default child trie,
/// from within the runtime.
#[runtime_interface]
pub trait DefaultChildStorage {
	/// Get a default child storage value for a given key.
	///
	/// Parameter `storage_key` is the unprefixed location of the root of the child trie in the
	/// parent trie. Result is `None` if the value for `key` in the child storage can not be found.
	fn get(&self, storage_key: &[u8], key: &[u8]) -> Option<Vec<u8>> {
		let child_info = ChildInfo::new_default(storage_key);
		self.child_storage(&child_info, key).map(|s| s.to_vec())
	}

	/// Allocation efficient variant of `get`.
	///
	/// Get `key` from child storage, placing the value into `value_out` and return the number
	/// of bytes that the entry in storage has beyond the offset or `None` if the storage entry
	/// doesn't exist at all.
	/// If `value_out` length is smaller than the returned length, only `value_out` length bytes
	/// are copied into `value_out`.
	fn read(
		&self,
		storage_key: &[u8],
		key: &[u8],
		value_out: &mut [u8],
		value_offset: u32,
	) -> Option<u32> {
		let child_info = ChildInfo::new_default(storage_key);
		self.child_storage(&child_info, key).map(|value| {
			let value_offset = value_offset as usize;
			let data = &value[value_offset.min(value.len())..];
			let written = std::cmp::min(data.len(), value_out.len());
			value_out[..written].copy_from_slice(&data[..written]);
			data.len() as u32
		})
	}

	/// Set a child storage value.
	///
	/// Set `key` to `value` in the child storage denoted by `storage_key`.
	fn set(&mut self, storage_key: &[u8], key: &[u8], value: &[u8]) {
		let child_info = ChildInfo::new_default(storage_key);
		self.set_child_storage(&child_info, key.to_vec(), value.to_vec());
	}

	/// Clear a child storage key.
	///
	/// For the default child storage at `storage_key`, clear value at `key`.
	fn clear(&mut self, storage_key: &[u8], key: &[u8]) {
		let child_info = ChildInfo::new_default(storage_key);
		self.clear_child_storage(&child_info, key);
	}

	/// Clear an entire child storage.
	///
	/// If it exists, the child storage for `storage_key`
	/// is removed.
	fn storage_kill(&mut self, storage_key: &[u8]) {
		let child_info = ChildInfo::new_default(storage_key);
		let _ = self.kill_child_storage(&child_info, None, None);
	}

	/// Clear a child storage key.
	///
	/// See `Storage` module `clear_prefix` documentation for `limit` usage.
	#[version(2)]
	fn storage_kill(&mut self, storage_key: &[u8], limit: Option<u32>) -> bool {
		let child_info = ChildInfo::new_default(storage_key);
		let r = self.kill_child_storage(&child_info, limit, None);
		r.maybe_cursor.is_none()
	}

	/// Clear a child storage key.
	///
	/// See `Storage` module `clear_prefix` documentation for `limit` usage.
	#[version(3)]
	fn storage_kill(&mut self, storage_key: &[u8], limit: Option<u32>) -> KillStorageResult {
		let child_info = ChildInfo::new_default(storage_key);
		self.kill_child_storage(&child_info, limit, None).into()
	}

	/// Clear a child storage key.
	///
	/// See `Storage` module `clear_prefix` documentation for `limit` usage.
	#[version(4, register_only)]
	fn storage_kill(
		&mut self,
		storage_key: &[u8],
		maybe_limit: Option<u32>,
		maybe_cursor: Option<Vec<u8>>,
	) -> MultiRemovalResults {
		let child_info = ChildInfo::new_default(storage_key);
		self.kill_child_storage(&child_info, maybe_limit, maybe_cursor.as_ref().map(|x| &x[..]))
			.into()
	}

	/// Check a child storage key.
	///
	/// Check whether the given `key` exists in default child defined at `storage_key`.
	fn exists(&self, storage_key: &[u8], key: &[u8]) -> bool {
		let child_info = ChildInfo::new_default(storage_key);
		self.exists_child_storage(&child_info, key)
	}

	/// Clear child default key by prefix.
	///
	/// Clear the child storage of each key-value pair where the key starts with the given `prefix`.
	fn clear_prefix(&mut self, storage_key: &[u8], prefix: &[u8]) {
		let child_info = ChildInfo::new_default(storage_key);
		let _ = self.clear_child_prefix(&child_info, prefix, None, None);
	}

	/// Clear the child storage of each key-value pair where the key starts with the given `prefix`.
	///
	/// See `Storage` module `clear_prefix` documentation for `limit` usage.
	#[version(2)]
	fn clear_prefix(
		&mut self,
		storage_key: &[u8],
		prefix: &[u8],
		limit: Option<u32>,
	) -> KillStorageResult {
		let child_info = ChildInfo::new_default(storage_key);
		self.clear_child_prefix(&child_info, prefix, limit, None).into()
	}

	/// Clear the child storage of each key-value pair where the key starts with the given `prefix`.
	///
	/// See `Storage` module `clear_prefix` documentation for `limit` usage.
	#[version(3, register_only)]
	fn clear_prefix(
		&mut self,
		storage_key: &[u8],
		prefix: &[u8],
		maybe_limit: Option<u32>,
		maybe_cursor: Option<Vec<u8>>,
	) -> MultiRemovalResults {
		let child_info = ChildInfo::new_default(storage_key);
		self.clear_child_prefix(
			&child_info,
			prefix,
			maybe_limit,
			maybe_cursor.as_ref().map(|x| &x[..]),
		)
		.into()
	}

	/// Default child root calculation.
	///
	/// "Commit" all existing operations and compute the resulting child storage root.
	/// The hashing algorithm is defined by the `Block`.
	///
	/// Returns a `Vec<u8>` that holds the SCALE encoded hash.
	fn root(&mut self, storage_key: &[u8]) -> Vec<u8> {
		let child_info = ChildInfo::new_default(storage_key);
		self.child_storage_root(&child_info, StateVersion::V0)
	}

	/// Default child root calculation.
	///
	/// "Commit" all existing operations and compute the resulting child storage root.
	/// The hashing algorithm is defined by the `Block`.
	///
	/// Returns a `Vec<u8>` that holds the SCALE encoded hash.
	#[version(2)]
	fn root(&mut self, storage_key: &[u8], version: StateVersion) -> Vec<u8> {
		let child_info = ChildInfo::new_default(storage_key);
		self.child_storage_root(&child_info, version)
	}

	/// Child storage key iteration.
	///
	/// Get the next key in storage after the given one in lexicographic order in child storage.
	fn next_key(&mut self, storage_key: &[u8], key: &[u8]) -> Option<Vec<u8>> {
		let child_info = ChildInfo::new_default(storage_key);
		self.next_child_storage_key(&child_info, key)
	}
}

/// Interface that provides trie related functionality.
#[runtime_interface]
pub trait Trie {
	/// A trie root formed from the iterated items.
	fn blake2_256_root(input: Vec<(Vec<u8>, Vec<u8>)>) -> H256 {
		LayoutV0::<sp_core::Blake2Hasher>::trie_root(input)
	}

	/// A trie root formed from the iterated items.
	#[version(2)]
	fn blake2_256_root(input: Vec<(Vec<u8>, Vec<u8>)>, version: StateVersion) -> H256 {
		match version {
			StateVersion::V0 => LayoutV0::<sp_core::Blake2Hasher>::trie_root(input),
			StateVersion::V1 => LayoutV1::<sp_core::Blake2Hasher>::trie_root(input),
		}
	}

	/// A trie root formed from the enumerated items.
	fn blake2_256_ordered_root(input: Vec<Vec<u8>>) -> H256 {
		LayoutV0::<sp_core::Blake2Hasher>::ordered_trie_root(input)
	}

	/// A trie root formed from the enumerated items.
	#[version(2)]
	fn blake2_256_ordered_root(input: Vec<Vec<u8>>, version: StateVersion) -> H256 {
		match version {
			StateVersion::V0 => LayoutV0::<sp_core::Blake2Hasher>::ordered_trie_root(input),
			StateVersion::V1 => LayoutV1::<sp_core::Blake2Hasher>::ordered_trie_root(input),
		}
	}

	/// A trie root formed from the iterated items.
	fn keccak_256_root(input: Vec<(Vec<u8>, Vec<u8>)>) -> H256 {
		LayoutV0::<sp_core::KeccakHasher>::trie_root(input)
	}

	/// A trie root formed from the iterated items.
	#[version(2)]
	fn keccak_256_root(input: Vec<(Vec<u8>, Vec<u8>)>, version: StateVersion) -> H256 {
		match version {
			StateVersion::V0 => LayoutV0::<sp_core::KeccakHasher>::trie_root(input),
			StateVersion::V1 => LayoutV1::<sp_core::KeccakHasher>::trie_root(input),
		}
	}

	/// A trie root formed from the enumerated items.
	fn keccak_256_ordered_root(input: Vec<Vec<u8>>) -> H256 {
		LayoutV0::<sp_core::KeccakHasher>::ordered_trie_root(input)
	}

	/// A trie root formed from the enumerated items.
	#[version(2)]
	fn keccak_256_ordered_root(input: Vec<Vec<u8>>, version: StateVersion) -> H256 {
		match version {
			StateVersion::V0 => LayoutV0::<sp_core::KeccakHasher>::ordered_trie_root(input),
			StateVersion::V1 => LayoutV1::<sp_core::KeccakHasher>::ordered_trie_root(input),
		}
	}

	/// Verify trie proof
	fn blake2_256_verify_proof(root: H256, proof: &[Vec<u8>], key: &[u8], value: &[u8]) -> bool {
		sp_trie::verify_trie_proof::<LayoutV0<sp_core::Blake2Hasher>, _, _, _>(
			&root,
			proof,
			&[(key, Some(value))],
		)
		.is_ok()
	}

	/// Verify trie proof
	#[version(2)]
	fn blake2_256_verify_proof(
		root: H256,
		proof: &[Vec<u8>],
		key: &[u8],
		value: &[u8],
		version: StateVersion,
	) -> bool {
		match version {
			StateVersion::V0 => sp_trie::verify_trie_proof::<
				LayoutV0<sp_core::Blake2Hasher>,
				_,
				_,
				_,
			>(&root, proof, &[(key, Some(value))])
			.is_ok(),
			StateVersion::V1 => sp_trie::verify_trie_proof::<
				LayoutV1<sp_core::Blake2Hasher>,
				_,
				_,
				_,
			>(&root, proof, &[(key, Some(value))])
			.is_ok(),
		}
	}

	/// Verify trie proof
	fn keccak_256_verify_proof(root: H256, proof: &[Vec<u8>], key: &[u8], value: &[u8]) -> bool {
		sp_trie::verify_trie_proof::<LayoutV0<sp_core::KeccakHasher>, _, _, _>(
			&root,
			proof,
			&[(key, Some(value))],
		)
		.is_ok()
	}

	/// Verify trie proof
	#[version(2)]
	fn keccak_256_verify_proof(
		root: H256,
		proof: &[Vec<u8>],
		key: &[u8],
		value: &[u8],
		version: StateVersion,
	) -> bool {
		match version {
			StateVersion::V0 => sp_trie::verify_trie_proof::<
				LayoutV0<sp_core::KeccakHasher>,
				_,
				_,
				_,
			>(&root, proof, &[(key, Some(value))])
			.is_ok(),
			StateVersion::V1 => sp_trie::verify_trie_proof::<
				LayoutV1<sp_core::KeccakHasher>,
				_,
				_,
				_,
			>(&root, proof, &[(key, Some(value))])
			.is_ok(),
		}
	}
}

/// Interface that provides miscellaneous functions for communicating between the runtime and the
/// node.
#[runtime_interface]
pub trait Misc {
	// NOTE: We use the target 'runtime' for messages produced by general printing functions,
	// instead of LOG_TARGET.

	/// Print a number.
	fn print_num(val: u64) {
		log::debug!(target: "runtime", "{}", val);
	}

	/// Print any valid `utf8` buffer.
	fn print_utf8(utf8: &[u8]) {
		if let Ok(data) = std::str::from_utf8(utf8) {
			log::debug!(target: "runtime", "{}", data)
		}
	}

	/// Print any `u8` slice as hex.
	fn print_hex(data: &[u8]) {
		log::debug!(target: "runtime", "{}", HexDisplay::from(&data));
	}

	/// Extract the runtime version of the given wasm blob by calling `Core_version`.
	///
	/// Returns `None` if calling the function failed for any reason or `Some(Vec<u8>)` where
	/// the `Vec<u8>` holds the SCALE encoded runtime version.
	///
	/// # Performance
	///
	/// This function may be very expensive to call depending on the wasm binary. It may be
	/// relatively cheap if the wasm binary contains version information. In that case,
	/// uncompression of the wasm blob is the dominating factor.
	///
	/// If the wasm binary does not have the version information attached, then a legacy mechanism
	/// may be involved. This means that a runtime call will be performed to query the version.
	///
	/// Calling into the runtime may be incredible expensive and should be approached with care.
	fn runtime_version(&mut self, wasm: &[u8]) -> Option<Vec<u8>> {
		use sp_core::traits::ReadRuntimeVersionExt;

		let mut ext = sp_state_machine::BasicExternalities::default();

		match self
			.extension::<ReadRuntimeVersionExt>()
			.expect("No `ReadRuntimeVersionExt` associated for the current context!")
			.read_runtime_version(wasm, &mut ext)
		{
			Ok(v) => Some(v),
			Err(err) => {
				log::debug!(
					target: LOG_TARGET,
					"cannot read version from the given runtime: {}",
					err,
				);
				None
			},
		}
	}
}

#[cfg(feature = "std")]
sp_externalities::decl_extension! {
	/// Extension to signal to [`crypt::ed25519_verify`] to use the dalek crate.
	///
	/// The switch from `ed25519-dalek` to `ed25519-zebra` was a breaking change.
	/// `ed25519-zebra` is more permissive when it comes to the verification of signatures.
	/// This means that some chains may fail to sync from genesis when using `ed25519-zebra`.
	/// So, this extension can be registered to the runtime execution environment to signal
	/// that `ed25519-dalek` should be used for verification. The extension can be registered
	/// in the following way:
	///
	/// ```nocompile
	/// client.execution_extensions().set_extensions_factory(
	/// 	// Let the `UseDalekExt` extension being registered for each runtime invocation
	/// 	// until the execution happens in the context of block `1000`.
	/// 	sc_client_api::execution_extensions::ExtensionBeforeBlock::<Block, UseDalekExt>::new(1000)
	/// );
	/// ```
	pub struct UseDalekExt;
}

#[cfg(feature = "std")]
impl Default for UseDalekExt {
	fn default() -> Self {
		Self
	}
}

/// Interfaces for working with crypto related types from within the runtime.
#[runtime_interface]
pub trait Crypto {
	/// Returns all `ed25519` public keys for the given key id from the keystore.
	fn ed25519_public_keys(&mut self, id: KeyTypeId) -> Vec<ed25519::Public> {
		let keystore = &***self
			.extension::<KeystoreExt>()
			.expect("No `keystore` associated for the current context!");
		Keystore::ed25519_public_keys(keystore, id)
	}

	/// Generate an `ed22519` key for the given key type using an optional `seed` and
	/// store it in the keystore.
	///
	/// The `seed` needs to be a valid utf8.
	///
	/// Returns the public key.
	fn ed25519_generate(&mut self, id: KeyTypeId, seed: Option<Vec<u8>>) -> ed25519::Public {
		let seed = seed.as_ref().map(|s| std::str::from_utf8(s).expect("Seed is valid utf8!"));
		let keystore = &***self
			.extension::<KeystoreExt>()
			.expect("No `keystore` associated for the current context!");
		Keystore::ed25519_generate_new(keystore, id, seed).expect("`ed25519_generate` failed")
	}

	/// Sign the given `msg` with the `ed25519` key that corresponds to the given public key and
	/// key type in the keystore.
	///
	/// Returns the signature.
	fn ed25519_sign(
		&mut self,
		id: KeyTypeId,
		pub_key: &ed25519::Public,
		msg: &[u8],
	) -> Option<ed25519::Signature> {
		let keystore = &***self
			.extension::<KeystoreExt>()
			.expect("No `keystore` associated for the current context!");
		Keystore::sign_with(keystore, id, &pub_key.into(), msg)
			.ok()
			.flatten()
			.and_then(|sig| ed25519::Signature::from_slice(&sig))
	}

	/// Verify `ed25519` signature.
	///
	/// Returns `true` when the verification was successful.
	fn ed25519_verify(sig: &ed25519::Signature, msg: &[u8], pub_key: &ed25519::Public) -> bool {
		// We don't want to force everyone needing to call the function in an externalities context.
		// So, we assume that we should not use dalek when we are not in externalities context.
		// Otherwise, we check if the extension is present.
		if sp_externalities::with_externalities(|mut e| e.extension::<UseDalekExt>().is_some())
			.unwrap_or_default()
		{
			use ed25519_dalek::Verifier;

			let Ok(public_key) = ed25519_dalek::PublicKey::from_bytes(&pub_key.0) else {
				return false
			};

			let Ok(sig) = ed25519_dalek::Signature::from_bytes(&sig.0) else {
				return false
			};

			public_key.verify(msg, &sig).is_ok()
		} else {
			ed25519::Pair::verify(sig, msg, pub_key)
		}
	}

	/// Register a `ed25519` signature for batch verification.
	///
	/// Batch verification must be enabled by calling [`start_batch_verify`].
	/// If batch verification is not enabled, the signature will be verified immediately.
	/// To get the result of the batch verification, [`finish_batch_verify`]
	/// needs to be called.
	///
	/// Returns `true` when the verification is either successful or batched.
	fn ed25519_batch_verify(
		&mut self,
		sig: &ed25519::Signature,
		msg: &[u8],
		pub_key: &ed25519::Public,
	) -> bool {
		self.extension::<VerificationExt>()
			.map(|extension| extension.push_ed25519(sig.clone(), *pub_key, msg.to_vec()))
			.unwrap_or_else(|| ed25519_verify(sig, msg, pub_key))
	}

	/// Verify `sr25519` signature.
	///
	/// Returns `true` when the verification was successful.
	#[version(2)]
	fn sr25519_verify(sig: &sr25519::Signature, msg: &[u8], pub_key: &sr25519::Public) -> bool {
		sr25519::Pair::verify(sig, msg, pub_key)
	}

	/// Register a `sr25519` signature for batch verification.
	///
	/// Batch verification must be enabled by calling [`start_batch_verify`].
	/// If batch verification is not enabled, the signature will be verified immediately.
	/// To get the result of the batch verification, [`finish_batch_verify`]
	/// needs to be called.
	///
	/// Returns `true` when the verification is either successful or batched.
	fn sr25519_batch_verify(
		&mut self,
		sig: &sr25519::Signature,
		msg: &[u8],
		pub_key: &sr25519::Public,
	) -> bool {
		self.extension::<VerificationExt>()
			.map(|extension| extension.push_sr25519(sig.clone(), *pub_key, msg.to_vec()))
			.unwrap_or_else(|| sr25519_verify(sig, msg, pub_key))
	}

	/// Start verification extension.
	fn start_batch_verify(&mut self) {
		let scheduler = self
			.extension::<TaskExecutorExt>()
			.expect("No task executor associated with the current context!")
			.clone();

		self.register_extension(VerificationExt(BatchVerifier::new(scheduler)))
			.expect("Failed to register required extension: `VerificationExt`");
	}

	/// Finish batch-verification of signatures.
	///
	/// Verify or wait for verification to finish for all signatures which were previously
	/// deferred by `sr25519_verify`/`ed25519_verify`.
	///
	/// Will panic if no `VerificationExt` is registered (`start_batch_verify` was not called).
	fn finish_batch_verify(&mut self) -> bool {
		let result = self
			.extension::<VerificationExt>()
			.expect("`finish_batch_verify` should only be called after `start_batch_verify`")
			.verify_and_clear();

		self.deregister_extension::<VerificationExt>()
			.expect("No verification extension in current context!");

		result
	}

	/// Returns all `sr25519` public keys for the given key id from the keystore.
	fn sr25519_public_keys(&mut self, id: KeyTypeId) -> Vec<sr25519::Public> {
		let keystore = &***self
			.extension::<KeystoreExt>()
			.expect("No `keystore` associated for the current context!");
		Keystore::sr25519_public_keys(keystore, id)
	}

	/// Generate an `sr22519` key for the given key type using an optional seed and
	/// store it in the keystore.
	///
	/// The `seed` needs to be a valid utf8.
	///
	/// Returns the public key.
	fn sr25519_generate(&mut self, id: KeyTypeId, seed: Option<Vec<u8>>) -> sr25519::Public {
		let seed = seed.as_ref().map(|s| std::str::from_utf8(s).expect("Seed is valid utf8!"));
		let keystore = &***self
			.extension::<KeystoreExt>()
			.expect("No `keystore` associated for the current context!");
		Keystore::sr25519_generate_new(keystore, id, seed).expect("`sr25519_generate` failed")
	}

	/// Sign the given `msg` with the `sr25519` key that corresponds to the given public key and
	/// key type in the keystore.
	///
	/// Returns the signature.
	fn sr25519_sign(
		&mut self,
		id: KeyTypeId,
		pub_key: &sr25519::Public,
		msg: &[u8],
	) -> Option<sr25519::Signature> {
		let keystore = &***self
			.extension::<KeystoreExt>()
			.expect("No `keystore` associated for the current context!");
		Keystore::sign_with(keystore, id, &pub_key.into(), msg)
			.ok()
			.flatten()
			.and_then(|sig| sr25519::Signature::from_slice(&sig))
	}

	/// Verify an `sr25519` signature.
	///
	/// Returns `true` when the verification in successful regardless of
	/// signature version.
	fn sr25519_verify(sig: &sr25519::Signature, msg: &[u8], pubkey: &sr25519::Public) -> bool {
		sr25519::Pair::verify_deprecated(sig, msg, pubkey)
	}

	/// Returns all `ecdsa` public keys for the given key id from the keystore.
	fn ecdsa_public_keys(&mut self, id: KeyTypeId) -> Vec<ecdsa::Public> {
		let keystore = &***self
			.extension::<KeystoreExt>()
			.expect("No `keystore` associated for the current context!");
		Keystore::ecdsa_public_keys(keystore, id)
	}

	/// Generate an `ecdsa` key for the given key type using an optional `seed` and
	/// store it in the keystore.
	///
	/// The `seed` needs to be a valid utf8.
	///
	/// Returns the public key.
	fn ecdsa_generate(&mut self, id: KeyTypeId, seed: Option<Vec<u8>>) -> ecdsa::Public {
		let seed = seed.as_ref().map(|s| std::str::from_utf8(s).expect("Seed is valid utf8!"));
		let keystore = &***self
			.extension::<KeystoreExt>()
			.expect("No `keystore` associated for the current context!");
		Keystore::ecdsa_generate_new(keystore, id, seed).expect("`ecdsa_generate` failed")
	}

	/// Sign the given `msg` with the `ecdsa` key that corresponds to the given public key and
	/// key type in the keystore.
	///
	/// Returns the signature.
	fn ecdsa_sign(
		&mut self,
		id: KeyTypeId,
		pub_key: &ecdsa::Public,
		msg: &[u8],
	) -> Option<ecdsa::Signature> {
		let keystore = &***self
			.extension::<KeystoreExt>()
			.expect("No `keystore` associated for the current context!");
		Keystore::sign_with(keystore, id, &pub_key.into(), msg)
			.ok()
			.flatten()
			.and_then(|sig| ecdsa::Signature::from_slice(&sig))
	}

	/// Sign the given a pre-hashed `msg` with the `ecdsa` key that corresponds to the given public
	/// key and key type in the keystore.
	///
	/// Returns the signature.
	fn ecdsa_sign_prehashed(
		&mut self,
		id: KeyTypeId,
		pub_key: &ecdsa::Public,
		msg: &[u8; 32],
	) -> Option<ecdsa::Signature> {
		let keystore = &***self
			.extension::<KeystoreExt>()
			.expect("No `keystore` associated for the current context!");
		Keystore::ecdsa_sign_prehashed(keystore, id, pub_key, msg).ok().flatten()
	}

	/// Verify `ecdsa` signature.
	///
	/// Returns `true` when the verification was successful.
	/// This version is able to handle, non-standard, overflowing signatures.
	fn ecdsa_verify(sig: &ecdsa::Signature, msg: &[u8], pub_key: &ecdsa::Public) -> bool {
		#[allow(deprecated)]
		ecdsa::Pair::verify_deprecated(sig, msg, pub_key)
	}

	/// Verify `ecdsa` signature.
	///
	/// Returns `true` when the verification was successful.
	#[version(2)]
	fn ecdsa_verify(sig: &ecdsa::Signature, msg: &[u8], pub_key: &ecdsa::Public) -> bool {
		ecdsa::Pair::verify(sig, msg, pub_key)
	}

	/// Verify `ecdsa` signature with pre-hashed `msg`.
	///
	/// Returns `true` when the verification was successful.
	fn ecdsa_verify_prehashed(
		sig: &ecdsa::Signature,
		msg: &[u8; 32],
		pub_key: &ecdsa::Public,
	) -> bool {
		ecdsa::Pair::verify_prehashed(sig, msg, pub_key)
	}

	/// Register a `ecdsa` signature for batch verification.
	///
	/// Batch verification must be enabled by calling [`start_batch_verify`].
	/// If batch verification is not enabled, the signature will be verified immediatley.
	/// To get the result of the batch verification, [`finish_batch_verify`]
	/// needs to be called.
	///
	/// Returns `true` when the verification is either successful or batched.
	fn ecdsa_batch_verify(
		&mut self,
		sig: &ecdsa::Signature,
		msg: &[u8],
		pub_key: &ecdsa::Public,
	) -> bool {
		self.extension::<VerificationExt>()
			.map(|extension| extension.push_ecdsa(sig.clone(), *pub_key, msg.to_vec()))
			.unwrap_or_else(|| ecdsa_verify(sig, msg, pub_key))
	}

	/// Verify and recover a SECP256k1 ECDSA signature.
	///
	/// - `sig` is passed in RSV format. V should be either `0/1` or `27/28`.
	/// - `msg` is the blake2-256 hash of the message.
	///
	/// Returns `Err` if the signature is bad, otherwise the 64-byte pubkey
	/// (doesn't include the 0x04 prefix).
	/// This version is able to handle, non-standard, overflowing signatures.
	fn secp256k1_ecdsa_recover(
		sig: &[u8; 65],
		msg: &[u8; 32],
	) -> Result<[u8; 64], EcdsaVerifyError> {
		let rid = libsecp256k1::RecoveryId::parse(
			if sig[64] > 26 { sig[64] - 27 } else { sig[64] } as u8,
		)
		.map_err(|_| EcdsaVerifyError::BadV)?;
		let sig = libsecp256k1::Signature::parse_overflowing_slice(&sig[..64])
			.map_err(|_| EcdsaVerifyError::BadRS)?;
		let msg = libsecp256k1::Message::parse(msg);
		let pubkey =
			libsecp256k1::recover(&msg, &sig, &rid).map_err(|_| EcdsaVerifyError::BadSignature)?;
		let mut res = [0u8; 64];
		res.copy_from_slice(&pubkey.serialize()[1..65]);
		Ok(res)
	}

	/// Verify and recover a SECP256k1 ECDSA signature.
	///
	/// - `sig` is passed in RSV format. V should be either `0/1` or `27/28`.
	/// - `msg` is the blake2-256 hash of the message.
	///
	/// Returns `Err` if the signature is bad, otherwise the 64-byte pubkey
	/// (doesn't include the 0x04 prefix).
	#[version(2)]
	fn secp256k1_ecdsa_recover(
		sig: &[u8; 65],
		msg: &[u8; 32],
	) -> Result<[u8; 64], EcdsaVerifyError> {
		let rid = RecoveryId::from_i32(if sig[64] > 26 { sig[64] - 27 } else { sig[64] } as i32)
			.map_err(|_| EcdsaVerifyError::BadV)?;
		let sig = RecoverableSignature::from_compact(&sig[..64], rid)
			.map_err(|_| EcdsaVerifyError::BadRS)?;
		let msg = Message::from_slice(msg).expect("Message is 32 bytes; qed");
		let pubkey = SECP256K1
			.recover_ecdsa(&msg, &sig)
			.map_err(|_| EcdsaVerifyError::BadSignature)?;
		let mut res = [0u8; 64];
		res.copy_from_slice(&pubkey.serialize_uncompressed()[1..]);
		Ok(res)
	}

	/// Verify and recover a SECP256k1 ECDSA signature.
	///
	/// - `sig` is passed in RSV format. V should be either `0/1` or `27/28`.
	/// - `msg` is the blake2-256 hash of the message.
	///
	/// Returns `Err` if the signature is bad, otherwise the 33-byte compressed pubkey.
	fn secp256k1_ecdsa_recover_compressed(
		sig: &[u8; 65],
		msg: &[u8; 32],
	) -> Result<[u8; 33], EcdsaVerifyError> {
		let rid = libsecp256k1::RecoveryId::parse(
			if sig[64] > 26 { sig[64] - 27 } else { sig[64] } as u8,
		)
		.map_err(|_| EcdsaVerifyError::BadV)?;
		let sig = libsecp256k1::Signature::parse_overflowing_slice(&sig[0..64])
			.map_err(|_| EcdsaVerifyError::BadRS)?;
		let msg = libsecp256k1::Message::parse(msg);
		let pubkey =
			libsecp256k1::recover(&msg, &sig, &rid).map_err(|_| EcdsaVerifyError::BadSignature)?;
		Ok(pubkey.serialize_compressed())
	}

	/// Verify and recover a SECP256k1 ECDSA signature.
	///
	/// - `sig` is passed in RSV format. V should be either `0/1` or `27/28`.
	/// - `msg` is the blake2-256 hash of the message.
	///
	/// Returns `Err` if the signature is bad, otherwise the 33-byte compressed pubkey.
	#[version(2)]
	fn secp256k1_ecdsa_recover_compressed(
		sig: &[u8; 65],
		msg: &[u8; 32],
	) -> Result<[u8; 33], EcdsaVerifyError> {
		let rid = RecoveryId::from_i32(if sig[64] > 26 { sig[64] - 27 } else { sig[64] } as i32)
			.map_err(|_| EcdsaVerifyError::BadV)?;
		let sig = RecoverableSignature::from_compact(&sig[..64], rid)
			.map_err(|_| EcdsaVerifyError::BadRS)?;
		let msg = Message::from_slice(msg).expect("Message is 32 bytes; qed");
		let pubkey = SECP256K1
			.recover_ecdsa(&msg, &sig)
			.map_err(|_| EcdsaVerifyError::BadSignature)?;
		Ok(pubkey.serialize())
	}
}

/// Interfaces for working with elliptic curves related types from within the runtime.
#[runtime_interface]
pub trait EllipticCurves {
	/// Compute a multi Miller loop on bls12_381
	fn bls12_381_multi_miller_loop(
		a: Vec<Vec<u8>>,
		b: Vec<Vec<u8>>,
	) -> Result<Vec<u8>, PairingError> {
		sp_arkworks::bls12_381::multi_miller_loop(a, b)
	}

	/// Compute a final exponentiation on bls12_381
	fn bls12_381_final_exponentiation(f12: Vec<u8>) -> Result<Vec<u8>, PairingError> {
		sp_arkworks::bls12_381::final_exponentiation(f12)
	}

<<<<<<< HEAD
=======
	/// Compute a projective multiplication on G1 for bls12_381
	fn bls12_381_mul_projective_g1(base: Vec<u8>, scalar: Vec<u8>) -> Vec<u8> {
		sp_arkworks::bls12_381::mul_projective_g1(base, scalar)
	}

	/// Compute a projective multiplication on G1 for bls12_381
	fn bls12_381_mul_affine_g1(base: Vec<u8>, scalar: Vec<u8>) -> Vec<u8> {
		sp_arkworks::bls12_381::mul_affine_g1(base, scalar)
	}

	/// Compute a projective multiplication on G2 for bls12_381
	fn bls12_381_mul_projective_g2(base: Vec<u8>, scalar: Vec<u8>) -> Vec<u8> {
		sp_arkworks::bls12_381::mul_projective_g2(base, scalar)
	}

	/// Compute a affine multiplication on G2 for bls12_381
	fn bls12_381_mul_affine_g2(base: Vec<u8>, scalar: Vec<u8>) -> Vec<u8> {
		sp_arkworks::bls12_381::mul_affine_g2(base, scalar)
	}

>>>>>>> 2a5a45d4
	/// Compute a msm on G1 for bls12_381
	fn bls12_381_msm_g1(bases: Vec<Vec<u8>>, scalars: Vec<Vec<u8>>) -> Vec<u8> {
		sp_arkworks::bls12_381::msm_g1(bases, scalars)
	}

	/// Compute a msm on G2 for bls12_381
	fn bls12_381_msm_g2(bases: Vec<Vec<u8>>, scalars: Vec<Vec<u8>>) -> Vec<u8> {
		sp_arkworks::bls12_381::msm_g2(bases, scalars)
	}

	/// Compute a multi Miller loop for bls12_377
	fn bls12_377_multi_miller_loop(
		a: Vec<Vec<u8>>,
		b: Vec<Vec<u8>>,
	) -> Result<Vec<u8>, PairingError> {
		sp_arkworks::bls12_377::multi_miller_loop(a, b)
	}

	/// Compute a final exponentiation for bls12_377
	fn bls12_377_final_exponentiation(f12: Vec<u8>) -> Result<Vec<u8>, PairingError> {
		sp_arkworks::bls12_377::final_exponentiation(f12)
	}

<<<<<<< HEAD
=======
	/// Compute a projective multiplication on G1 for bls12_377
	fn bls12_377_mul_projective_g1(base: Vec<u8>, scalar: Vec<u8>) -> Vec<u8> {
		sp_arkworks::bls12_377::mul_projective_g1(base, scalar)
	}

	/// Compute a affine multiplication on G1 for bls12_377
	fn bls12_377_mul_affine_g1(base: Vec<u8>, scalar: Vec<u8>) -> Vec<u8> {
		sp_arkworks::bls12_377::mul_affine_g1(base, scalar)
	}

	/// Compute a projective multiplication on G2 for bls12_377
	fn bls12_377_mul_projective_g2(base: Vec<u8>, scalar: Vec<u8>) -> Vec<u8> {
		sp_arkworks::bls12_377::mul_projective_g2(base, scalar)
	}

	/// Compute a affine multiplication on G2 for bls12_377
	fn bls12_377_mul_affine_g2(base: Vec<u8>, scalar: Vec<u8>) -> Vec<u8> {
		sp_arkworks::bls12_377::mul_affine_g2(base, scalar)
	}

>>>>>>> 2a5a45d4
	/// Compute a msm on G1 for bls12_377
	fn bls12_377_msm_g1(bases: Vec<Vec<u8>>, scalars: Vec<Vec<u8>>) -> Vec<u8> {
		sp_arkworks::bls12_377::msm_g1(bases, scalars)
	}

	/// Compute a msm on G2 for bls12_377
	fn bls12_377_msm_g2(bases: Vec<Vec<u8>>, scalars: Vec<Vec<u8>>) -> Vec<u8> {
		sp_arkworks::bls12_377::msm_g2(bases, scalars)
	}

	/// Compute a multi Miller loop on bw6_761
	fn bw6_761_multi_miller_loop(
		a: Vec<Vec<u8>>,
		b: Vec<Vec<u8>>,
	) -> Result<Vec<u8>, PairingError> {
		sp_arkworks::bw6_761::multi_miller_loop(a, b)
	}

	/// Compute a final exponentiation on bw6_761
	fn bw6_761_final_exponentiation(f12: Vec<u8>) -> Result<Vec<u8>, PairingError> {
		sp_arkworks::bw6_761::final_exponentiation(f12)
	}

<<<<<<< HEAD
=======
	/// Compute a projective multiplication on G1 for bw6_761
	fn bw6_761_mul_projective_g1(base: Vec<u8>, scalar: Vec<u8>) -> Vec<u8> {
		sp_arkworks::bw6_761::mul_projective_g1(base, scalar)
	}

	/// Compute a projective multiplication on G2 for bw6_761
	fn bw6_761_mul_projective_g2(base: Vec<u8>, scalar: Vec<u8>) -> Vec<u8> {
		sp_arkworks::bw6_761::mul_projective_g2(base, scalar)
	}

	/// Compute a affine multiplication on G1 for bw6_761
	fn bw6_761_mul_affine_g1(base: Vec<u8>, scalar: Vec<u8>) -> Vec<u8> {
		sp_arkworks::bw6_761::mul_affine_g1(base, scalar)
	}

	/// Compute a affine multiplication on G2 for bw6_761
	fn bw6_761_mul_affine_g2(base: Vec<u8>, scalar: Vec<u8>) -> Vec<u8> {
		sp_arkworks::bw6_761::mul_affine_g2(base, scalar)
	}

>>>>>>> 2a5a45d4
	/// Compute a msm on G1 for bw6_761
	fn bw6_761_msm_g1(bases: Vec<Vec<u8>>, bigints: Vec<Vec<u8>>) -> Vec<u8> {
		sp_arkworks::bw6_761::msm_g1(bases, bigints)
	}

	/// Compute a msm on G2 for bw6_761
	fn bw6_761_msm_g2(bases: Vec<Vec<u8>>, bigints: Vec<Vec<u8>>) -> Vec<u8> {
		sp_arkworks::bw6_761::msm_g2(bases, bigints)
	}

<<<<<<< HEAD
=======
	/// Compute a short weierstrass affine multiplication on ed_on_bls12_381
	fn ed_on_bls12_381_sw_mul_affine(base: Vec<u8>, scalar: Vec<u8>) -> Vec<u8> {
		sp_arkworks::ed_on_bls12_381::sw_mul_affine(base, scalar)
	}

	/// Compute twisted edwards projective multiplication on ed_on_bls12_381
	fn ed_on_bls12_381_te_mul_projective(base: Vec<u8>, scalar: Vec<u8>) -> Vec<u8> {
		sp_arkworks::ed_on_bls12_381::te_mul_projective(base, scalar)
	}

	/// Compute twisted edwards affine multiplication on ed_on_bls12_381
	fn ed_on_bls12_381_te_mul_affine(base: Vec<u8>, scalar: Vec<u8>) -> Vec<u8> {
		sp_arkworks::ed_on_bls12_381::te_mul_affine(base, scalar)
	}

	/// Compute short weierstrass projective multiplication on ed_on_bls12_381
	fn ed_on_bls12_381_sw_mul_projective(base: Vec<u8>, scalar: Vec<u8>) -> Vec<u8> {
		sp_arkworks::ed_on_bls12_381::sw_mul_projective(base, scalar)
	}

>>>>>>> 2a5a45d4
	/// Compute twisted edwards msm on ed_on_bls12_381
	fn ed_on_bls12_381_te_msm(bases: Vec<Vec<u8>>, scalars: Vec<Vec<u8>>) -> Vec<u8> {
		sp_arkworks::ed_on_bls12_381::te_msm(bases, scalars)
	}

	/// Compute short weierstrass msm on ed_on_bls12_381
	fn ed_on_bls12_381_sw_msm(bases: Vec<Vec<u8>>, scalars: Vec<Vec<u8>>) -> Vec<u8> {
		sp_arkworks::ed_on_bls12_381::sw_msm(bases, scalars)
	}

<<<<<<< HEAD
=======
	/// Compute affine multiplication on ed_on_bls12_377
	fn ed_on_bls12_377_mul_affine(base: Vec<u8>, scalar: Vec<u8>) -> Vec<u8> {
		sp_arkworks::ed_on_bls12_377::mul_affine(base, scalar)
	}

	/// Compute projective multiplication on ed_on_bls12_377
	fn ed_on_bls12_377_mul_projective(base: Vec<u8>, scalar: Vec<u8>) -> Vec<u8> {
		sp_arkworks::ed_on_bls12_377::mul_projective(base, scalar)
	}

>>>>>>> 2a5a45d4
	/// Compute msm on ed_on_bls12_377
	fn ed_on_bls12_377_msm(bases: Vec<Vec<u8>>, scalars: Vec<Vec<u8>>) -> Vec<u8> {
		sp_arkworks::ed_on_bls12_377::msm(bases, scalars)
	}
}

/// Interface that provides functions for hashing with different algorithms.
#[runtime_interface]
pub trait Hashing {
	/// Conduct a 256-bit Keccak hash.
	fn keccak_256(data: &[u8]) -> [u8; 32] {
		sp_core::hashing::keccak_256(data)
	}

	/// Conduct a 512-bit Keccak hash.
	fn keccak_512(data: &[u8]) -> [u8; 64] {
		sp_core::hashing::keccak_512(data)
	}

	/// Conduct a 256-bit Sha2 hash.
	fn sha2_256(data: &[u8]) -> [u8; 32] {
		sp_core::hashing::sha2_256(data)
	}

	/// Conduct a 128-bit Blake2 hash.
	fn blake2_128(data: &[u8]) -> [u8; 16] {
		sp_core::hashing::blake2_128(data)
	}

	/// Conduct a 256-bit Blake2 hash.
	fn blake2_256(data: &[u8]) -> [u8; 32] {
		sp_core::hashing::blake2_256(data)
	}

	/// Conduct four XX hashes to give a 256-bit result.
	fn twox_256(data: &[u8]) -> [u8; 32] {
		sp_core::hashing::twox_256(data)
	}

	/// Conduct two XX hashes to give a 128-bit result.
	fn twox_128(data: &[u8]) -> [u8; 16] {
		sp_core::hashing::twox_128(data)
	}

	/// Conduct two XX hashes to give a 64-bit result.
	fn twox_64(data: &[u8]) -> [u8; 8] {
		sp_core::hashing::twox_64(data)
	}
}

/// Interface that provides transaction indexing API.
#[runtime_interface]
pub trait TransactionIndex {
	/// Add transaction index. Returns indexed content hash.
	fn index(&mut self, extrinsic: u32, size: u32, context_hash: [u8; 32]) {
		self.storage_index_transaction(extrinsic, &context_hash, size);
	}

	/// Conduct a 512-bit Keccak hash.
	fn renew(&mut self, extrinsic: u32, context_hash: [u8; 32]) {
		self.storage_renew_transaction_index(extrinsic, &context_hash);
	}
}

/// Interface that provides functions to access the Offchain DB.
#[runtime_interface]
pub trait OffchainIndex {
	/// Write a key value pair to the Offchain DB database in a buffered fashion.
	fn set(&mut self, key: &[u8], value: &[u8]) {
		self.set_offchain_storage(key, Some(value));
	}

	/// Remove a key and its associated value from the Offchain DB.
	fn clear(&mut self, key: &[u8]) {
		self.set_offchain_storage(key, None);
	}
}

#[cfg(feature = "std")]
sp_externalities::decl_extension! {
	/// Batch verification extension to register/retrieve from the externalities.
	pub struct VerificationExt(BatchVerifier);
}

/// Interface that provides functions to access the offchain functionality.
///
/// These functions are being made available to the runtime and are called by the runtime.
#[runtime_interface]
pub trait Offchain {
	/// Returns if the local node is a potential validator.
	///
	/// Even if this function returns `true`, it does not mean that any keys are configured
	/// and that the validator is registered in the chain.
	fn is_validator(&mut self) -> bool {
		self.extension::<OffchainWorkerExt>()
			.expect("is_validator can be called only in the offchain worker context")
			.is_validator()
	}

	/// Submit an encoded transaction to the pool.
	///
	/// The transaction will end up in the pool.
	fn submit_transaction(&mut self, data: Vec<u8>) -> Result<(), ()> {
		self.extension::<TransactionPoolExt>()
			.expect(
				"submit_transaction can be called only in the offchain call context with
				TransactionPool capabilities enabled",
			)
			.submit_transaction(data)
	}

	/// Returns information about the local node's network state.
	fn network_state(&mut self) -> Result<OpaqueNetworkState, ()> {
		self.extension::<OffchainWorkerExt>()
			.expect("network_state can be called only in the offchain worker context")
			.network_state()
	}

	/// Returns current UNIX timestamp (in millis)
	fn timestamp(&mut self) -> Timestamp {
		self.extension::<OffchainWorkerExt>()
			.expect("timestamp can be called only in the offchain worker context")
			.timestamp()
	}

	/// Pause the execution until `deadline` is reached.
	fn sleep_until(&mut self, deadline: Timestamp) {
		self.extension::<OffchainWorkerExt>()
			.expect("sleep_until can be called only in the offchain worker context")
			.sleep_until(deadline)
	}

	/// Returns a random seed.
	///
	/// This is a truly random, non-deterministic seed generated by host environment.
	/// Obviously fine in the off-chain worker context.
	fn random_seed(&mut self) -> [u8; 32] {
		self.extension::<OffchainWorkerExt>()
			.expect("random_seed can be called only in the offchain worker context")
			.random_seed()
	}

	/// Sets a value in the local storage.
	///
	/// Note this storage is not part of the consensus, it's only accessible by
	/// offchain worker tasks running on the same machine. It IS persisted between runs.
	fn local_storage_set(&mut self, kind: StorageKind, key: &[u8], value: &[u8]) {
		self.extension::<OffchainDbExt>()
			.expect(
				"local_storage_set can be called only in the offchain call context with
				OffchainDb extension",
			)
			.local_storage_set(kind, key, value)
	}

	/// Remove a value from the local storage.
	///
	/// Note this storage is not part of the consensus, it's only accessible by
	/// offchain worker tasks running on the same machine. It IS persisted between runs.
	fn local_storage_clear(&mut self, kind: StorageKind, key: &[u8]) {
		self.extension::<OffchainDbExt>()
			.expect(
				"local_storage_clear can be called only in the offchain call context with
				OffchainDb extension",
			)
			.local_storage_clear(kind, key)
	}

	/// Sets a value in the local storage if it matches current value.
	///
	/// Since multiple offchain workers may be running concurrently, to prevent
	/// data races use CAS to coordinate between them.
	///
	/// Returns `true` if the value has been set, `false` otherwise.
	///
	/// Note this storage is not part of the consensus, it's only accessible by
	/// offchain worker tasks running on the same machine. It IS persisted between runs.
	fn local_storage_compare_and_set(
		&mut self,
		kind: StorageKind,
		key: &[u8],
		old_value: Option<Vec<u8>>,
		new_value: &[u8],
	) -> bool {
		self.extension::<OffchainDbExt>()
			.expect(
				"local_storage_compare_and_set can be called only in the offchain call context
				with OffchainDb extension",
			)
			.local_storage_compare_and_set(kind, key, old_value.as_deref(), new_value)
	}

	/// Gets a value from the local storage.
	///
	/// If the value does not exist in the storage `None` will be returned.
	/// Note this storage is not part of the consensus, it's only accessible by
	/// offchain worker tasks running on the same machine. It IS persisted between runs.
	fn local_storage_get(&mut self, kind: StorageKind, key: &[u8]) -> Option<Vec<u8>> {
		self.extension::<OffchainDbExt>()
			.expect(
				"local_storage_get can be called only in the offchain call context with
				OffchainDb extension",
			)
			.local_storage_get(kind, key)
	}

	/// Initiates a http request given HTTP verb and the URL.
	///
	/// Meta is a future-reserved field containing additional, parity-scale-codec encoded
	/// parameters. Returns the id of newly started request.
	fn http_request_start(
		&mut self,
		method: &str,
		uri: &str,
		meta: &[u8],
	) -> Result<HttpRequestId, ()> {
		self.extension::<OffchainWorkerExt>()
			.expect("http_request_start can be called only in the offchain worker context")
			.http_request_start(method, uri, meta)
	}

	/// Append header to the request.
	fn http_request_add_header(
		&mut self,
		request_id: HttpRequestId,
		name: &str,
		value: &str,
	) -> Result<(), ()> {
		self.extension::<OffchainWorkerExt>()
			.expect("http_request_add_header can be called only in the offchain worker context")
			.http_request_add_header(request_id, name, value)
	}

	/// Write a chunk of request body.
	///
	/// Writing an empty chunks finalizes the request.
	/// Passing `None` as deadline blocks forever.
	///
	/// Returns an error in case deadline is reached or the chunk couldn't be written.
	fn http_request_write_body(
		&mut self,
		request_id: HttpRequestId,
		chunk: &[u8],
		deadline: Option<Timestamp>,
	) -> Result<(), HttpError> {
		self.extension::<OffchainWorkerExt>()
			.expect("http_request_write_body can be called only in the offchain worker context")
			.http_request_write_body(request_id, chunk, deadline)
	}

	/// Block and wait for the responses for given requests.
	///
	/// Returns a vector of request statuses (the len is the same as ids).
	/// Note that if deadline is not provided the method will block indefinitely,
	/// otherwise unready responses will produce `DeadlineReached` status.
	///
	/// Passing `None` as deadline blocks forever.
	fn http_response_wait(
		&mut self,
		ids: &[HttpRequestId],
		deadline: Option<Timestamp>,
	) -> Vec<HttpRequestStatus> {
		self.extension::<OffchainWorkerExt>()
			.expect("http_response_wait can be called only in the offchain worker context")
			.http_response_wait(ids, deadline)
	}

	/// Read all response headers.
	///
	/// Returns a vector of pairs `(HeaderKey, HeaderValue)`.
	/// NOTE response headers have to be read before response body.
	fn http_response_headers(&mut self, request_id: HttpRequestId) -> Vec<(Vec<u8>, Vec<u8>)> {
		self.extension::<OffchainWorkerExt>()
			.expect("http_response_headers can be called only in the offchain worker context")
			.http_response_headers(request_id)
	}

	/// Read a chunk of body response to given buffer.
	///
	/// Returns the number of bytes written or an error in case a deadline
	/// is reached or server closed the connection.
	/// If `0` is returned it means that the response has been fully consumed
	/// and the `request_id` is now invalid.
	/// NOTE this implies that response headers must be read before draining the body.
	/// Passing `None` as a deadline blocks forever.
	fn http_response_read_body(
		&mut self,
		request_id: HttpRequestId,
		buffer: &mut [u8],
		deadline: Option<Timestamp>,
	) -> Result<u32, HttpError> {
		self.extension::<OffchainWorkerExt>()
			.expect("http_response_read_body can be called only in the offchain worker context")
			.http_response_read_body(request_id, buffer, deadline)
			.map(|r| r as u32)
	}

	/// Set the authorized nodes and authorized_only flag.
	fn set_authorized_nodes(&mut self, nodes: Vec<OpaquePeerId>, authorized_only: bool) {
		self.extension::<OffchainWorkerExt>()
			.expect("set_authorized_nodes can be called only in the offchain worker context")
			.set_authorized_nodes(nodes, authorized_only)
	}
}

/// Wasm only interface that provides functions for calling into the allocator.
#[runtime_interface(wasm_only)]
pub trait Allocator {
	/// Malloc the given number of bytes and return the pointer to the allocated memory location.
	fn malloc(&mut self, size: u32) -> Pointer<u8> {
		self.allocate_memory(size).expect("Failed to allocate memory")
	}

	/// Free the given pointer.
	fn free(&mut self, ptr: Pointer<u8>) {
		self.deallocate_memory(ptr).expect("Failed to deallocate memory")
	}
}

/// WASM-only interface which allows for aborting the execution in case
/// of an unrecoverable error.
#[runtime_interface(wasm_only)]
pub trait PanicHandler {
	/// Aborts the current execution with the given error message.
	#[trap_on_return]
	fn abort_on_panic(&mut self, message: &str) {
		self.register_panic_error_message(message);
	}
}

/// Interface that provides functions for logging from within the runtime.
#[runtime_interface]
pub trait Logging {
	/// Request to print a log message on the host.
	///
	/// Note that this will be only displayed if the host is enabled to display log messages with
	/// given level and target.
	///
	/// Instead of using directly, prefer setting up `RuntimeLogger` and using `log` macros.
	fn log(level: LogLevel, target: &str, message: &[u8]) {
		if let Ok(message) = std::str::from_utf8(message) {
			log::log!(target: target, log::Level::from(level), "{}", message)
		}
	}

	/// Returns the max log level used by the host.
	fn max_level() -> LogLevelFilter {
		log::max_level().into()
	}
}

#[derive(Encode, Decode)]
/// Crossing is a helper wrapping any Encode-Decodeable type
/// for transferring over the wasm barrier.
pub struct Crossing<T: Encode + Decode>(T);

impl<T: Encode + Decode> PassBy for Crossing<T> {
	type PassBy = sp_runtime_interface::pass_by::Codec<Self>;
}

impl<T: Encode + Decode> Crossing<T> {
	/// Convert into the inner type
	pub fn into_inner(self) -> T {
		self.0
	}
}

// useful for testing
impl<T> core::default::Default for Crossing<T>
where
	T: core::default::Default + Encode + Decode,
{
	fn default() -> Self {
		Self(Default::default())
	}
}

/// Interface to provide tracing facilities for wasm. Modelled after tokios `tracing`-crate
/// interfaces. See `sp-tracing` for more information.
#[runtime_interface(wasm_only, no_tracing)]
pub trait WasmTracing {
	/// Whether the span described in `WasmMetadata` should be traced wasm-side
	/// On the host converts into a static Metadata and checks against the global `tracing`
	/// dispatcher.
	///
	/// When returning false the calling code should skip any tracing-related execution. In general
	/// within the same block execution this is not expected to change and it doesn't have to be
	/// checked more than once per metadata. This exists for optimisation purposes but is still not
	/// cheap as it will jump the wasm-native-barrier every time it is called. So an implementation
	/// might chose to cache the result for the execution of the entire block.
	fn enabled(&mut self, metadata: Crossing<sp_tracing::WasmMetadata>) -> bool {
		let metadata: &tracing_core::metadata::Metadata<'static> = (&metadata.into_inner()).into();
		tracing::dispatcher::get_default(|d| d.enabled(metadata))
	}

	/// Open a new span with the given attributes. Return the u64 Id of the span.
	///
	/// On the native side this goes through the default `tracing` dispatcher to register the span
	/// and then calls `clone_span` with the ID to signal that we are keeping it around on the wasm-
	/// side even after the local span is dropped. The resulting ID is then handed over to the wasm-
	/// side.
	fn enter_span(&mut self, span: Crossing<sp_tracing::WasmEntryAttributes>) -> u64 {
		let span: tracing::Span = span.into_inner().into();
		match span.id() {
			Some(id) => tracing::dispatcher::get_default(|d| {
				// inform dispatch that we'll keep the ID around
				// then enter it immediately
				let final_id = d.clone_span(&id);
				d.enter(&final_id);
				final_id.into_u64()
			}),
			_ => 0,
		}
	}

	/// Emit the given event to the global tracer on the native side
	fn event(&mut self, event: Crossing<sp_tracing::WasmEntryAttributes>) {
		event.into_inner().emit();
	}

	/// Signal that a given span-id has been exited. On native, this directly
	/// proxies the span to the global dispatcher.
	fn exit(&mut self, span: u64) {
		tracing::dispatcher::get_default(|d| {
			let id = tracing_core::span::Id::from_u64(span);
			d.exit(&id);
		});
	}
}

#[cfg(all(not(feature = "std"), feature = "with-tracing"))]
mod tracing_setup {
	use super::{wasm_tracing, Crossing};
	use core::sync::atomic::{AtomicBool, Ordering};
	use tracing_core::{
		dispatcher::{set_global_default, Dispatch},
		span::{Attributes, Id, Record},
		Event, Metadata,
	};

	static TRACING_SET: AtomicBool = AtomicBool::new(false);

	/// The PassingTracingSubscriber implements `tracing_core::Subscriber`
	/// and pushes the information across the runtime interface to the host
	struct PassingTracingSubsciber;

	impl tracing_core::Subscriber for PassingTracingSubsciber {
		fn enabled(&self, metadata: &Metadata<'_>) -> bool {
			wasm_tracing::enabled(Crossing(metadata.into()))
		}
		fn new_span(&self, attrs: &Attributes<'_>) -> Id {
			Id::from_u64(wasm_tracing::enter_span(Crossing(attrs.into())))
		}
		fn enter(&self, _: &Id) {
			// Do nothing, we already entered the span previously
		}
		/// Not implemented! We do not support recording values later
		/// Will panic when used.
		fn record(&self, _: &Id, _: &Record<'_>) {
			unimplemented! {} // this usage is not supported
		}
		/// Not implemented! We do not support recording values later
		/// Will panic when used.
		fn record_follows_from(&self, _: &Id, _: &Id) {
			unimplemented! {} // this usage is not supported
		}
		fn event(&self, event: &Event<'_>) {
			wasm_tracing::event(Crossing(event.into()))
		}
		fn exit(&self, span: &Id) {
			wasm_tracing::exit(span.into_u64())
		}
	}

	/// Initialize tracing of sp_tracing on wasm with `with-tracing` enabled.
	/// Can be called multiple times from within the same process and will only
	/// set the global bridging subscriber once.
	pub fn init_tracing() {
		if TRACING_SET.load(Ordering::Relaxed) == false {
			set_global_default(Dispatch::new(PassingTracingSubsciber {}))
				.expect("We only ever call this once");
			TRACING_SET.store(true, Ordering::Relaxed);
		}
	}
}

#[cfg(not(all(not(feature = "std"), feature = "with-tracing")))]
mod tracing_setup {
	/// Initialize tracing of sp_tracing not necessary – noop. To enable build
	/// without std and with the `with-tracing`-feature.
	pub fn init_tracing() {}
}

pub use tracing_setup::init_tracing;

/// Allocator used by Substrate when executing the Wasm runtime.
#[cfg(all(target_arch = "wasm32", not(feature = "std")))]
struct WasmAllocator;

#[cfg(all(target_arch = "wasm32", not(feature = "disable_allocator"), not(feature = "std")))]
#[global_allocator]
static ALLOCATOR: WasmAllocator = WasmAllocator;

#[cfg(all(target_arch = "wasm32", not(feature = "std")))]
mod allocator_impl {
	use super::*;
	use core::alloc::{GlobalAlloc, Layout};

	unsafe impl GlobalAlloc for WasmAllocator {
		unsafe fn alloc(&self, layout: Layout) -> *mut u8 {
			allocator::malloc(layout.size() as u32)
		}

		unsafe fn dealloc(&self, ptr: *mut u8, _: Layout) {
			allocator::free(ptr)
		}
	}
}

/// A default panic handler for WASM environment.
#[cfg(all(not(feature = "disable_panic_handler"), not(feature = "std")))]
#[panic_handler]
#[no_mangle]
pub fn panic(info: &core::panic::PanicInfo) -> ! {
	let message = sp_std::alloc::format!("{}", info);
	#[cfg(feature = "improved_panic_error_reporting")]
	{
		panic_handler::abort_on_panic(&message);
	}
	#[cfg(not(feature = "improved_panic_error_reporting"))]
	{
		logging::log(LogLevel::Error, "runtime", message.as_bytes());
		core::arch::wasm32::unreachable();
	}
}

/// A default OOM handler for WASM environment.
#[cfg(all(not(feature = "disable_oom"), not(feature = "std")))]
#[alloc_error_handler]
pub fn oom(_: core::alloc::Layout) -> ! {
	#[cfg(feature = "improved_panic_error_reporting")]
	{
		panic_handler::abort_on_panic("Runtime memory exhausted.");
	}
	#[cfg(not(feature = "improved_panic_error_reporting"))]
	{
		logging::log(LogLevel::Error, "runtime", b"Runtime memory exhausted. Aborting");
		core::arch::wasm32::unreachable();
	}
}

/// Type alias for Externalities implementation used in tests.
#[cfg(feature = "std")]
pub type TestExternalities = sp_state_machine::TestExternalities<sp_core::Blake2Hasher>;

/// The host functions Substrate provides for the Wasm runtime environment.
///
/// All these host functions will be callable from inside the Wasm environment.
#[cfg(feature = "std")]
pub type SubstrateHostFunctions = (
	storage::HostFunctions,
	default_child_storage::HostFunctions,
	misc::HostFunctions,
	wasm_tracing::HostFunctions,
	offchain::HostFunctions,
	crypto::HostFunctions,
	elliptic_curves::HostFunctions,
	hashing::HostFunctions,
	allocator::HostFunctions,
	panic_handler::HostFunctions,
	logging::HostFunctions,
	crate::trie::HostFunctions,
	offchain_index::HostFunctions,
	transaction_index::HostFunctions,
);

#[cfg(test)]
mod tests {
	use super::*;
	use sp_core::{
		crypto::UncheckedInto, map, storage::Storage, testing::TaskExecutor,
		traits::TaskExecutorExt,
	};
	use sp_state_machine::BasicExternalities;
	use std::any::TypeId;

	#[test]
	fn storage_works() {
		let mut t = BasicExternalities::default();
		t.execute_with(|| {
			assert_eq!(storage::get(b"hello"), None);
			storage::set(b"hello", b"world");
			assert_eq!(storage::get(b"hello"), Some(b"world".to_vec().into()));
			assert_eq!(storage::get(b"foo"), None);
			storage::set(b"foo", &[1, 2, 3][..]);
		});

		t = BasicExternalities::new(Storage {
			top: map![b"foo".to_vec() => b"bar".to_vec()],
			children_default: map![],
		});

		t.execute_with(|| {
			assert_eq!(storage::get(b"hello"), None);
			assert_eq!(storage::get(b"foo"), Some(b"bar".to_vec().into()));
		});

		let value = vec![7u8; 35];
		let storage =
			Storage { top: map![b"foo00".to_vec() => value.clone()], children_default: map![] };
		t = BasicExternalities::new(storage);

		t.execute_with(|| {
			assert_eq!(storage::get(b"hello"), None);
			assert_eq!(storage::get(b"foo00"), Some(value.clone().into()));
		});
	}

	#[test]
	fn read_storage_works() {
		let value = b"\x0b\0\0\0Hello world".to_vec();
		let mut t = BasicExternalities::new(Storage {
			top: map![b":test".to_vec() => value.clone()],
			children_default: map![],
		});

		t.execute_with(|| {
			let mut v = [0u8; 4];
			assert_eq!(storage::read(b":test", &mut v[..], 0).unwrap(), value.len() as u32);
			assert_eq!(v, [11u8, 0, 0, 0]);
			let mut w = [0u8; 11];
			assert_eq!(storage::read(b":test", &mut w[..], 4).unwrap(), value.len() as u32 - 4);
			assert_eq!(&w, b"Hello world");
		});
	}

	#[test]
	fn clear_prefix_works() {
		let mut t = BasicExternalities::new(Storage {
			top: map![
				b":a".to_vec() => b"\x0b\0\0\0Hello world".to_vec(),
				b":abcd".to_vec() => b"\x0b\0\0\0Hello world".to_vec(),
				b":abc".to_vec() => b"\x0b\0\0\0Hello world".to_vec(),
				b":abdd".to_vec() => b"\x0b\0\0\0Hello world".to_vec()
			],
			children_default: map![],
		});

		t.execute_with(|| {
			// We can switch to this once we enable v3 of the `clear_prefix`.
			//assert!(matches!(
			//	storage::clear_prefix(b":abc", None),
			//	MultiRemovalResults::NoneLeft { db: 2, total: 2 }
			//));
			assert!(matches!(
				storage::clear_prefix(b":abc", None),
				KillStorageResult::AllRemoved(2),
			));

			assert!(storage::get(b":a").is_some());
			assert!(storage::get(b":abdd").is_some());
			assert!(storage::get(b":abcd").is_none());
			assert!(storage::get(b":abc").is_none());

			// We can switch to this once we enable v3 of the `clear_prefix`.
			//assert!(matches!(
			//	storage::clear_prefix(b":abc", None),
			//	MultiRemovalResults::NoneLeft { db: 0, total: 0 }
			//));
			assert!(matches!(
				storage::clear_prefix(b":abc", None),
				KillStorageResult::AllRemoved(0),
			));
		});
	}

	#[test]
	fn batch_verify_start_finish_works() {
		let mut ext = BasicExternalities::default();
		ext.register_extension(TaskExecutorExt::new(TaskExecutor::new()));

		ext.execute_with(|| {
			crypto::start_batch_verify();
		});

		assert!(ext.extensions().get_mut(TypeId::of::<VerificationExt>()).is_some());

		ext.execute_with(|| {
			assert!(crypto::finish_batch_verify());
		});

		assert!(ext.extensions().get_mut(TypeId::of::<VerificationExt>()).is_none());
	}

	#[test]
	fn long_sr25519_batching() {
		let mut ext = BasicExternalities::default();
		ext.register_extension(TaskExecutorExt::new(TaskExecutor::new()));
		ext.execute_with(|| {
			let pair = sr25519::Pair::generate_with_phrase(None).0;
			let pair_unused = sr25519::Pair::generate_with_phrase(None).0;
			crypto::start_batch_verify();
			for it in 0..70 {
				let msg = format!("Schnorrkel {}!", it);
				let signature = pair.sign(msg.as_bytes());
				crypto::sr25519_batch_verify(&signature, msg.as_bytes(), &pair.public());
			}

			// push invalid
			let msg = b"asdf!";
			let signature = pair.sign(msg);
			crypto::sr25519_batch_verify(&signature, msg, &pair_unused.public());
			assert!(!crypto::finish_batch_verify());

			crypto::start_batch_verify();
			for it in 0..70 {
				let msg = format!("Schnorrkel {}!", it);
				let signature = pair.sign(msg.as_bytes());
				crypto::sr25519_batch_verify(&signature, msg.as_bytes(), &pair.public());
			}
			assert!(crypto::finish_batch_verify());
		});
	}

	fn zero_ed_pub() -> ed25519::Public {
		[0u8; 32].unchecked_into()
	}

	fn zero_ed_sig() -> ed25519::Signature {
		ed25519::Signature::from_raw([0u8; 64])
	}

	fn zero_sr_pub() -> sr25519::Public {
		[0u8; 32].unchecked_into()
	}

	fn zero_sr_sig() -> sr25519::Signature {
		sr25519::Signature::from_raw([0u8; 64])
	}

	#[test]
	fn batching_works() {
		let mut ext = BasicExternalities::default();
		ext.register_extension(TaskExecutorExt::new(TaskExecutor::new()));

		ext.execute_with(|| {
			// valid ed25519 signature
			crypto::start_batch_verify();
			crypto::ed25519_batch_verify(&zero_ed_sig(), &Vec::new(), &zero_ed_pub());
			assert!(crypto::finish_batch_verify());

			// 2 valid ed25519 signatures
			crypto::start_batch_verify();

			let pair = ed25519::Pair::generate_with_phrase(None).0;
			let msg = b"Important message";
			let signature = pair.sign(msg);
			crypto::ed25519_batch_verify(&signature, msg, &pair.public());

			let pair = ed25519::Pair::generate_with_phrase(None).0;
			let msg = b"Even more important message";
			let signature = pair.sign(msg);
			crypto::ed25519_batch_verify(&signature, msg, &pair.public());

			assert!(crypto::finish_batch_verify());

			// 1 valid, 1 invalid ed25519 signature
			crypto::start_batch_verify();

			let pair1 = ed25519::Pair::generate_with_phrase(None).0;
			let pair2 = ed25519::Pair::generate_with_phrase(None).0;
			let msg = b"Important message";
			let signature = pair1.sign(msg);

			crypto::ed25519_batch_verify(&zero_ed_sig(), &Vec::new(), &zero_ed_pub());
			crypto::ed25519_batch_verify(&signature, msg, &pair1.public());
			crypto::ed25519_batch_verify(&signature, msg, &pair2.public());

			assert!(!crypto::finish_batch_verify());

			// 1 valid ed25519, 2 valid sr25519
			crypto::start_batch_verify();

			let pair = ed25519::Pair::generate_with_phrase(None).0;
			let msg = b"Ed25519 batching";
			let signature = pair.sign(msg);
			crypto::ed25519_batch_verify(&signature, msg, &pair.public());

			let pair = sr25519::Pair::generate_with_phrase(None).0;
			let msg = b"Schnorrkel rules";
			let signature = pair.sign(msg);
			crypto::sr25519_batch_verify(&signature, msg, &pair.public());

			let pair = sr25519::Pair::generate_with_phrase(None).0;
			let msg = b"Schnorrkel batches!";
			let signature = pair.sign(msg);
			crypto::sr25519_batch_verify(&signature, msg, &pair.public());

			assert!(crypto::finish_batch_verify());

			// 1 valid sr25519, 1 invalid sr25519
			crypto::start_batch_verify();

			let pair1 = sr25519::Pair::generate_with_phrase(None).0;
			let pair2 = sr25519::Pair::generate_with_phrase(None).0;
			let msg = b"Schnorrkcel!";
			let signature = pair1.sign(msg);

			crypto::sr25519_batch_verify(&signature, msg, &pair1.public());
			crypto::sr25519_batch_verify(&signature, msg, &pair2.public());
			crypto::sr25519_batch_verify(&zero_sr_sig(), &Vec::new(), &zero_sr_pub());

			assert!(!crypto::finish_batch_verify());
		});
	}

	#[test]
	fn use_dalek_ext_works() {
		let mut ext = BasicExternalities::default();
		ext.register_extension(UseDalekExt::default());

		// With dalek the zero signature should fail to verify.
		ext.execute_with(|| {
			assert!(!crypto::ed25519_verify(&zero_ed_sig(), &Vec::new(), &zero_ed_pub()));
		});

		// But with zebra it should work.
		BasicExternalities::default().execute_with(|| {
			assert!(crypto::ed25519_verify(&zero_ed_sig(), &Vec::new(), &zero_ed_pub()));
		})
	}

	#[test]
	fn dalek_should_not_panic_on_invalid_signature() {
		let mut ext = BasicExternalities::default();
		ext.register_extension(UseDalekExt::default());

		ext.execute_with(|| {
			let mut bytes = [0u8; 64];
			// Make it invalid
			bytes[63] = 0b1110_0000;

			assert!(!crypto::ed25519_verify(
				&ed25519::Signature::from_raw(bytes),
				&Vec::new(),
				&zero_ed_pub()
			));
		});
	}
}<|MERGE_RESOLUTION|>--- conflicted
+++ resolved
@@ -1139,29 +1139,6 @@
 		sp_arkworks::bls12_381::final_exponentiation(f12)
 	}
 
-<<<<<<< HEAD
-=======
-	/// Compute a projective multiplication on G1 for bls12_381
-	fn bls12_381_mul_projective_g1(base: Vec<u8>, scalar: Vec<u8>) -> Vec<u8> {
-		sp_arkworks::bls12_381::mul_projective_g1(base, scalar)
-	}
-
-	/// Compute a projective multiplication on G1 for bls12_381
-	fn bls12_381_mul_affine_g1(base: Vec<u8>, scalar: Vec<u8>) -> Vec<u8> {
-		sp_arkworks::bls12_381::mul_affine_g1(base, scalar)
-	}
-
-	/// Compute a projective multiplication on G2 for bls12_381
-	fn bls12_381_mul_projective_g2(base: Vec<u8>, scalar: Vec<u8>) -> Vec<u8> {
-		sp_arkworks::bls12_381::mul_projective_g2(base, scalar)
-	}
-
-	/// Compute a affine multiplication on G2 for bls12_381
-	fn bls12_381_mul_affine_g2(base: Vec<u8>, scalar: Vec<u8>) -> Vec<u8> {
-		sp_arkworks::bls12_381::mul_affine_g2(base, scalar)
-	}
-
->>>>>>> 2a5a45d4
 	/// Compute a msm on G1 for bls12_381
 	fn bls12_381_msm_g1(bases: Vec<Vec<u8>>, scalars: Vec<Vec<u8>>) -> Vec<u8> {
 		sp_arkworks::bls12_381::msm_g1(bases, scalars)
@@ -1185,29 +1162,6 @@
 		sp_arkworks::bls12_377::final_exponentiation(f12)
 	}
 
-<<<<<<< HEAD
-=======
-	/// Compute a projective multiplication on G1 for bls12_377
-	fn bls12_377_mul_projective_g1(base: Vec<u8>, scalar: Vec<u8>) -> Vec<u8> {
-		sp_arkworks::bls12_377::mul_projective_g1(base, scalar)
-	}
-
-	/// Compute a affine multiplication on G1 for bls12_377
-	fn bls12_377_mul_affine_g1(base: Vec<u8>, scalar: Vec<u8>) -> Vec<u8> {
-		sp_arkworks::bls12_377::mul_affine_g1(base, scalar)
-	}
-
-	/// Compute a projective multiplication on G2 for bls12_377
-	fn bls12_377_mul_projective_g2(base: Vec<u8>, scalar: Vec<u8>) -> Vec<u8> {
-		sp_arkworks::bls12_377::mul_projective_g2(base, scalar)
-	}
-
-	/// Compute a affine multiplication on G2 for bls12_377
-	fn bls12_377_mul_affine_g2(base: Vec<u8>, scalar: Vec<u8>) -> Vec<u8> {
-		sp_arkworks::bls12_377::mul_affine_g2(base, scalar)
-	}
-
->>>>>>> 2a5a45d4
 	/// Compute a msm on G1 for bls12_377
 	fn bls12_377_msm_g1(bases: Vec<Vec<u8>>, scalars: Vec<Vec<u8>>) -> Vec<u8> {
 		sp_arkworks::bls12_377::msm_g1(bases, scalars)
@@ -1231,8 +1185,6 @@
 		sp_arkworks::bw6_761::final_exponentiation(f12)
 	}
 
-<<<<<<< HEAD
-=======
 	/// Compute a projective multiplication on G1 for bw6_761
 	fn bw6_761_mul_projective_g1(base: Vec<u8>, scalar: Vec<u8>) -> Vec<u8> {
 		sp_arkworks::bw6_761::mul_projective_g1(base, scalar)
@@ -1253,7 +1205,6 @@
 		sp_arkworks::bw6_761::mul_affine_g2(base, scalar)
 	}
 
->>>>>>> 2a5a45d4
 	/// Compute a msm on G1 for bw6_761
 	fn bw6_761_msm_g1(bases: Vec<Vec<u8>>, bigints: Vec<Vec<u8>>) -> Vec<u8> {
 		sp_arkworks::bw6_761::msm_g1(bases, bigints)
@@ -1264,29 +1215,6 @@
 		sp_arkworks::bw6_761::msm_g2(bases, bigints)
 	}
 
-<<<<<<< HEAD
-=======
-	/// Compute a short weierstrass affine multiplication on ed_on_bls12_381
-	fn ed_on_bls12_381_sw_mul_affine(base: Vec<u8>, scalar: Vec<u8>) -> Vec<u8> {
-		sp_arkworks::ed_on_bls12_381::sw_mul_affine(base, scalar)
-	}
-
-	/// Compute twisted edwards projective multiplication on ed_on_bls12_381
-	fn ed_on_bls12_381_te_mul_projective(base: Vec<u8>, scalar: Vec<u8>) -> Vec<u8> {
-		sp_arkworks::ed_on_bls12_381::te_mul_projective(base, scalar)
-	}
-
-	/// Compute twisted edwards affine multiplication on ed_on_bls12_381
-	fn ed_on_bls12_381_te_mul_affine(base: Vec<u8>, scalar: Vec<u8>) -> Vec<u8> {
-		sp_arkworks::ed_on_bls12_381::te_mul_affine(base, scalar)
-	}
-
-	/// Compute short weierstrass projective multiplication on ed_on_bls12_381
-	fn ed_on_bls12_381_sw_mul_projective(base: Vec<u8>, scalar: Vec<u8>) -> Vec<u8> {
-		sp_arkworks::ed_on_bls12_381::sw_mul_projective(base, scalar)
-	}
-
->>>>>>> 2a5a45d4
 	/// Compute twisted edwards msm on ed_on_bls12_381
 	fn ed_on_bls12_381_te_msm(bases: Vec<Vec<u8>>, scalars: Vec<Vec<u8>>) -> Vec<u8> {
 		sp_arkworks::ed_on_bls12_381::te_msm(bases, scalars)
@@ -1297,19 +1225,6 @@
 		sp_arkworks::ed_on_bls12_381::sw_msm(bases, scalars)
 	}
 
-<<<<<<< HEAD
-=======
-	/// Compute affine multiplication on ed_on_bls12_377
-	fn ed_on_bls12_377_mul_affine(base: Vec<u8>, scalar: Vec<u8>) -> Vec<u8> {
-		sp_arkworks::ed_on_bls12_377::mul_affine(base, scalar)
-	}
-
-	/// Compute projective multiplication on ed_on_bls12_377
-	fn ed_on_bls12_377_mul_projective(base: Vec<u8>, scalar: Vec<u8>) -> Vec<u8> {
-		sp_arkworks::ed_on_bls12_377::mul_projective(base, scalar)
-	}
-
->>>>>>> 2a5a45d4
 	/// Compute msm on ed_on_bls12_377
 	fn ed_on_bls12_377_msm(bases: Vec<Vec<u8>>, scalars: Vec<Vec<u8>>) -> Vec<u8> {
 		sp_arkworks::ed_on_bls12_377::msm(bases, scalars)
