--- conflicted
+++ resolved
@@ -220,11 +220,7 @@
 
 	let mut sub = {
 		let mut client = Arc::new(substrate_test_runtime_client::new());
-<<<<<<< HEAD
-		let (api, _) = new_full(client.clone(), test_executor(), DenyUnsafe::No, None);
-=======
 		let (api, _child) = new_full(client.clone(), test_executor(), DenyUnsafe::No);
->>>>>>> af29c6f1
 
 		let api_rpc = api.into_rpc();
 		let sub = api_rpc
