// This file is part of Substrate.

// Copyright (C) Parity Technologies (UK) Ltd.
// SPDX-License-Identifier: Apache-2.0

// Licensed under the Apache License, Version 2.0 (the "License");
// you may not use this file except in compliance with the License.
// You may obtain a copy of the License at
//
// 	http://www.apache.org/licenses/LICENSE-2.0
//
// Unless required by applicable law or agreed to in writing, software
// distributed under the License is distributed on an "AS IS" BASIS,
// WITHOUT WARRANTIES OR CONDITIONS OF ANY KIND, either express or implied.
// See the License for the specific language governing permissions and
// limitations under the License.

//! # Balances Pallet
//!
//! The Balances pallet provides functionality for handling accounts and balances.
//!
//! - [`Config`]
//! - [`Call`]
//! - [`Pallet`]
//!
//! ## Overview
//!
//! The Balances pallet provides functions for:
//!
//! - Getting and setting free balances.
//! - Retrieving total, reserved and unreserved balances.
//! - Repatriating a reserved balance to a beneficiary account that exists.
//! - Transferring a balance between accounts (when not reserved).
//! - Slashing an account balance.
//! - Account creation and removal.
//! - Managing total issuance.
//! - Setting and managing locks.
//!
//! ### Terminology
//!
//! - **Existential Deposit:** The minimum balance required to create or keep an account open. This
//!   prevents "dust accounts" from filling storage. When the free plus the reserved balance (i.e.
//!   the total balance) fall below this, then the account is said to be dead; and it loses its
//!   functionality as well as any prior history and all information on it is removed from the
//!   chain's state. No account should ever have a total balance that is strictly between 0 and the
//!   existential deposit (exclusive). If this ever happens, it indicates either a bug in this
//!   pallet or an erroneous raw mutation of storage.
//!
//! - **Total Issuance:** The total number of units in existence in a system.
//!
//! - **Reaping an account:** The act of removing an account by resetting its nonce. Happens after
//!   its
//! total balance has become zero (or, strictly speaking, less than the Existential Deposit).
//!
//! - **Free Balance:** The portion of a balance that is not reserved. The free balance is the only
//!   balance that matters for most operations.
//!
//! - **Reserved Balance:** Reserved balance still belongs to the account holder, but is suspended.
//!   Reserved balance can still be slashed, but only after all the free balance has been slashed.
//!
//! - **Imbalance:** A condition when some funds were credited or debited without equal and opposite
//!   accounting
//! (i.e. a difference between total issuance and account balances). Functions that result in an
//! imbalance will return an object of the `Imbalance` trait that can be managed within your runtime
//! logic. (If an imbalance is simply dropped, it should automatically maintain any book-keeping
//! such as total issuance.)
//!
//! - **Lock:** A freeze on a specified amount of an account's free balance until a specified block
//!   number. Multiple
//! locks always operate over the same funds, so they "overlay" rather than "stack".
//!
//! ### Implementations
//!
//! The Balances pallet provides implementations for the following traits. If these traits provide
//! the functionality that you need, then you can avoid coupling with the Balances pallet.
//!
//! - [`Currency`](frame_support::traits::Currency): Functions for dealing with a
//! fungible assets system.
//! - [`ReservableCurrency`](frame_support::traits::ReservableCurrency):
//! - [`NamedReservableCurrency`](frame_support::traits::NamedReservableCurrency):
//! Functions for dealing with assets that can be reserved from an account.
//! - [`LockableCurrency`](frame_support::traits::LockableCurrency): Functions for
//! dealing with accounts that allow liquidity restrictions.
//! - [`Imbalance`](frame_support::traits::Imbalance): Functions for handling
//! imbalances between total issuance in the system and account balances. Must be used when a
//! function creates new funds (e.g. a reward) or destroys some funds (e.g. a system fee).
//!
//! ## Interface
//!
//! ### Dispatchable Functions
//!
//! - `transfer_allow_death` - Transfer some liquid free balance to another account.
//! - `force_set_balance` - Set the balances of a given account. The origin of this call must be
//!   root.
//!
//! ## Usage
//!
//! The following examples show how to use the Balances pallet in your custom pallet.
//!
//! ### Examples from the FRAME
//!
//! The Contract pallet uses the `Currency` trait to handle gas payment, and its types inherit from
//! `Currency`:
//!
//! ```
//! use frame_support::traits::Currency;
//! # pub trait Config: frame_system::Config {
//! # 	type Currency: Currency<Self::AccountId>;
//! # }
//!
//! pub type BalanceOf<T> = <<T as Config>::Currency as Currency<<T as frame_system::Config>::AccountId>>::Balance;
//! pub type NegativeImbalanceOf<T> = <<T as Config>::Currency as Currency<<T as frame_system::Config>::AccountId>>::NegativeImbalance;
//!
//! # fn main() {}
//! ```
//!
//! The Staking pallet uses the `LockableCurrency` trait to lock a stash account's funds:
//!
//! ```
//! use frame_support::traits::{WithdrawReasons, LockableCurrency};
//! use sp_runtime::traits::Bounded;
//! pub trait Config: frame_system::Config {
//! 	type Currency: LockableCurrency<Self::AccountId, Moment=Self::BlockNumber>;
//! }
//! # struct StakingLedger<T: Config> {
//! # 	stash: <T as frame_system::Config>::AccountId,
//! # 	total: <<T as Config>::Currency as frame_support::traits::Currency<<T as frame_system::Config>::AccountId>>::Balance,
//! # 	phantom: std::marker::PhantomData<T>,
//! # }
//! # const STAKING_ID: [u8; 8] = *b"staking ";
//!
//! fn update_ledger<T: Config>(
//! 	controller: &T::AccountId,
//! 	ledger: &StakingLedger<T>
//! ) {
//! 	T::Currency::set_lock(
//! 		STAKING_ID,
//! 		&ledger.stash,
//! 		ledger.total,
//! 		WithdrawReasons::all()
//! 	);
//! 	// <Ledger<T>>::insert(controller, ledger); // Commented out as we don't have access to Staking's storage here.
//! }
//! # fn main() {}
//! ```
//!
//! ## Genesis config
//!
//! The Balances pallet depends on the [`GenesisConfig`].
//!
//! ## Assumptions
//!
//! * Total issued balanced of all accounts should be less than `Config::Balance::max_value()`.
//! * Existential Deposit is set to a value greater than zero.
//!
//! Note, you may find the Balances pallet still functions with an ED of zero in some circumstances,
//! however this is not a configuration which is generally supported, nor will it be.

#![cfg_attr(not(feature = "std"), no_std)]
mod benchmarking;
mod impl_currency;
mod impl_fungible;
pub mod migration;
mod tests;
mod types;
pub mod weights;

use codec::{Codec, MaxEncodedLen};
#[cfg(feature = "std")]
use frame_support::traits::GenesisBuild;
use frame_support::{
	ensure,
	pallet_prelude::DispatchResult,
	traits::{
		tokens::{
			fungible, BalanceStatus as Status, DepositConsequence,
			Fortitude::{self, Force, Polite},
			Preservation::{Expendable, Preserve, Protect},
			WithdrawConsequence,
		},
		Currency, Defensive, Get, OnUnbalanced, ReservableCurrency, StoredMap,
	},
	BoundedSlice, WeakBoundedVec,
};
use frame_system as system;
pub use impl_currency::{NegativeImbalance, PositiveImbalance};
use scale_info::TypeInfo;
use sp_runtime::{
	traits::{
		AtLeast32BitUnsigned, Bounded, CheckedAdd, CheckedSub, MaybeSerializeDeserialize,
		Saturating, StaticLookup, Zero,
	},
	ArithmeticError, DispatchError, FixedPointOperand, Perbill, RuntimeDebug, TokenError,
};
use sp_std::{cmp, fmt::Debug, mem, prelude::*, result};
pub use types::{AccountData, BalanceLock, DustCleaner, IdAmount, Reasons, ReserveData};
pub use weights::WeightInfo;

pub use pallet::*;

const LOG_TARGET: &str = "runtime::balances";

type AccountIdLookupOf<T> = <<T as frame_system::Config>::Lookup as StaticLookup>::Source;

#[frame_support::pallet]
pub mod pallet {
	use super::*;
	use frame_support::{
		pallet_prelude::*,
		traits::{fungible::Credit, tokens::Precision},
	};
	use frame_system::pallet_prelude::*;

	pub type CreditOf<T, I> = Credit<<T as frame_system::Config>::AccountId, Pallet<T, I>>;

	#[pallet::config]
	pub trait Config<I: 'static = ()>: frame_system::Config {
		/// The overarching event type.
		type RuntimeEvent: From<Event<Self, I>>
			+ IsType<<Self as frame_system::Config>::RuntimeEvent>;

		/// Weight information for extrinsics in this pallet.
		type WeightInfo: WeightInfo;

		/// The balance of an account.
		type Balance: Parameter
			+ Member
			+ AtLeast32BitUnsigned
			+ Codec
			+ Default
			+ Copy
			+ MaybeSerializeDeserialize
			+ Debug
			+ MaxEncodedLen
			+ TypeInfo
			+ FixedPointOperand;

		/// Handler for the unbalanced reduction when removing a dust account.
		type DustRemoval: OnUnbalanced<CreditOf<Self, I>>;

		/// The minimum amount required to keep an account open. MUST BE GREATER THAN ZERO!
		///
		/// If you *really* need it to be zero, you can enable the feature `insecure_zero_ed` for
		/// this pallet. However, you do so at your own risk: this will open up a major DoS vector.
		/// In case you have multiple sources of provider references, you may also get unexpected
		/// behaviour if you set this to zero.
		///
		/// Bottom line: Do yourself a favour and make it at least one!
		#[pallet::constant]
		type ExistentialDeposit: Get<Self::Balance>;

		/// The means of storing the balances of an account.
		type AccountStore: StoredMap<Self::AccountId, AccountData<Self::Balance>>;

		/// The ID type for reserves.
		///
		/// Use of reserves is deprecated in favour of holds. See `https://github.com/paritytech/substrate/pull/12951/`
		type ReserveIdentifier: Parameter + Member + MaxEncodedLen + Ord + Copy;

		/// The ID type for holds.
		type HoldIdentifier: Parameter + Member + MaxEncodedLen + Ord + Copy;

		/// The ID type for freezes.
		type FreezeIdentifier: Parameter + Member + MaxEncodedLen + Ord + Copy;

		/// The maximum number of locks that should exist on an account.
		/// Not strictly enforced, but used for weight estimation.
		#[pallet::constant]
		type MaxLocks: Get<u32>;

		/// The maximum number of named reserves that can exist on an account.
		#[pallet::constant]
		type MaxReserves: Get<u32>;

		/// The maximum number of holds that can exist on an account at any time.
		#[pallet::constant]
		type MaxHolds: Get<u32>;

		/// The maximum number of individual freeze locks that can exist on an account at any time.
		#[pallet::constant]
		type MaxFreezes: Get<u32>;
	}

	/// The current storage version.
	const STORAGE_VERSION: frame_support::traits::StorageVersion =
		frame_support::traits::StorageVersion::new(1);

	#[pallet::pallet]
	#[pallet::storage_version(STORAGE_VERSION)]
	pub struct Pallet<T, I = ()>(PhantomData<(T, I)>);

	#[pallet::event]
	#[pallet::generate_deposit(pub(super) fn deposit_event)]
	pub enum Event<T: Config<I>, I: 'static = ()> {
		/// An account was created with some free balance.
		Endowed { account: T::AccountId, free_balance: T::Balance },
		/// An account was removed whose balance was non-zero but below ExistentialDeposit,
		/// resulting in an outright loss.
		DustLost { account: T::AccountId, amount: T::Balance },
		/// Transfer succeeded.
		Transfer { from: T::AccountId, to: T::AccountId, amount: T::Balance },
		/// A balance was set by root.
		BalanceSet { who: T::AccountId, free: T::Balance },
		/// Some balance was reserved (moved from free to reserved).
		Reserved { who: T::AccountId, amount: T::Balance },
		/// Some balance was unreserved (moved from reserved to free).
		Unreserved { who: T::AccountId, amount: T::Balance },
		/// Some balance was moved from the reserve of the first account to the second account.
		/// Final argument indicates the destination balance type.
		ReserveRepatriated {
			from: T::AccountId,
			to: T::AccountId,
			amount: T::Balance,
			destination_status: Status,
		},
		/// Some amount was deposited (e.g. for transaction fees).
		Deposit { who: T::AccountId, amount: T::Balance },
		/// Some amount was withdrawn from the account (e.g. for transaction fees).
		Withdraw { who: T::AccountId, amount: T::Balance },
		/// Some amount was removed from the account (e.g. for misbehavior).
		Slashed { who: T::AccountId, amount: T::Balance },
		/// Some amount was minted into an account.
		Minted { who: T::AccountId, amount: T::Balance },
		/// Some amount was burned from an account.
		Burned { who: T::AccountId, amount: T::Balance },
		/// Some amount was suspended from an account (it can be restored later).
		Suspended { who: T::AccountId, amount: T::Balance },
		/// Some amount was restored into an account.
		Restored { who: T::AccountId, amount: T::Balance },
		/// An account was upgraded.
		Upgraded { who: T::AccountId },
		/// Total issuance was increased by `amount`, creating a credit to be balanced.
		Issued { amount: T::Balance },
		/// Total issuance was decreased by `amount`, creating a debt to be balanced.
		Rescinded { amount: T::Balance },
		/// Some balance was locked.
		Locked { who: T::AccountId, amount: T::Balance },
		/// Some balance was unlocked.
		Unlocked { who: T::AccountId, amount: T::Balance },
		/// Some balance was frozen.
		Frozen { who: T::AccountId, amount: T::Balance },
		/// Some balance was thawed.
		Thawed { who: T::AccountId, amount: T::Balance },
	}

	#[pallet::error]
	pub enum Error<T, I = ()> {
		/// Vesting balance too high to send value.
		VestingBalance,
		/// Account liquidity restrictions prevent withdrawal.
		LiquidityRestrictions,
		/// Balance too low to send value.
		InsufficientBalance,
		/// Value too low to create account due to existential deposit.
		ExistentialDeposit,
		/// Transfer/payment would kill account.
		Expendability,
		/// A vesting schedule already exists for this account.
		ExistingVestingSchedule,
		/// Beneficiary account must pre-exist.
		DeadAccount,
		/// Number of named reserves exceed `MaxReserves`.
		TooManyReserves,
		/// Number of holds exceed `MaxHolds`.
		TooManyHolds,
		/// Number of freezes exceed `MaxFreezes`.
		TooManyFreezes,
	}

	/// The total units issued in the system.
	#[pallet::storage]
	#[pallet::getter(fn total_issuance)]
	#[pallet::whitelist_storage]
	pub type TotalIssuance<T: Config<I>, I: 'static = ()> = StorageValue<_, T::Balance, ValueQuery>;

	/// The total units of outstanding deactivated balance in the system.
	#[pallet::storage]
	#[pallet::getter(fn inactive_issuance)]
	#[pallet::whitelist_storage]
	pub type InactiveIssuance<T: Config<I>, I: 'static = ()> =
		StorageValue<_, T::Balance, ValueQuery>;

	/// The Balances pallet example of storing the balance of an account.
	///
	/// # Example
	///
	/// ```nocompile
	///  impl pallet_balances::Config for Runtime {
	///    type AccountStore = StorageMapShim<Self::Account<Runtime>, frame_system::Provider<Runtime>, AccountId, Self::AccountData<Balance>>
	///  }
	/// ```
	///
	/// You can also store the balance of an account in the `System` pallet.
	///
	/// # Example
	///
	/// ```nocompile
	///  impl pallet_balances::Config for Runtime {
	///   type AccountStore = System
	///  }
	/// ```
	///
	/// But this comes with tradeoffs, storing account balances in the system pallet stores
	/// `frame_system` data alongside the account data contrary to storing account balances in the
	/// `Balances` pallet, which uses a `StorageMap` to store balances data only.
	/// NOTE: This is only used in the case that this pallet is used to store balances.
	#[pallet::storage]
	pub type Account<T: Config<I>, I: 'static = ()> =
		StorageMap<_, Blake2_128Concat, T::AccountId, AccountData<T::Balance>, ValueQuery>;

	/// Any liquidity locks on some account balances.
	/// NOTE: Should only be accessed when setting, changing and freeing a lock.
	#[pallet::storage]
	#[pallet::getter(fn locks)]
	pub type Locks<T: Config<I>, I: 'static = ()> = StorageMap<
		_,
		Blake2_128Concat,
		T::AccountId,
		WeakBoundedVec<BalanceLock<T::Balance>, T::MaxLocks>,
		ValueQuery,
	>;

	/// Named reserves on some account balances.
	#[pallet::storage]
	#[pallet::getter(fn reserves)]
	pub type Reserves<T: Config<I>, I: 'static = ()> = StorageMap<
		_,
		Blake2_128Concat,
		T::AccountId,
		BoundedVec<ReserveData<T::ReserveIdentifier, T::Balance>, T::MaxReserves>,
		ValueQuery,
	>;

	/// Holds on account balances.
	#[pallet::storage]
	pub type Holds<T: Config<I>, I: 'static = ()> = StorageMap<
		_,
		Blake2_128Concat,
		T::AccountId,
		BoundedVec<IdAmount<T::HoldIdentifier, T::Balance>, T::MaxHolds>,
		ValueQuery,
	>;

	/// Freeze locks on account balances.
	#[pallet::storage]
	pub type Freezes<T: Config<I>, I: 'static = ()> = StorageMap<
		_,
		Blake2_128Concat,
		T::AccountId,
		BoundedVec<IdAmount<T::FreezeIdentifier, T::Balance>, T::MaxFreezes>,
		ValueQuery,
	>;

	#[pallet::genesis_config]
	pub struct GenesisConfig<T: Config<I>, I: 'static = ()> {
		pub balances: Vec<(T::AccountId, T::Balance)>,
	}

	impl<T: Config<I>, I: 'static> Default for GenesisConfig<T, I> {
		fn default() -> Self {
			Self { balances: Default::default() }
		}
	}

	#[pallet::genesis_build]
	impl<T: Config<I>, I: 'static> GenesisBuild<T, I> for GenesisConfig<T, I> {
		fn build(&self) {
			let total = self.balances.iter().fold(Zero::zero(), |acc: T::Balance, &(_, n)| acc + n);

			<TotalIssuance<T, I>>::put(total);

			for (_, balance) in &self.balances {
				assert!(
					*balance >= <T as Config<I>>::ExistentialDeposit::get(),
					"the balance of any account should always be at least the existential deposit.",
				)
			}

			// ensure no duplicates exist.
			let endowed_accounts = self
				.balances
				.iter()
				.map(|(x, _)| x)
				.cloned()
				.collect::<sp_std::collections::btree_set::BTreeSet<_>>();

			assert!(
				endowed_accounts.len() == self.balances.len(),
				"duplicate balances in genesis."
			);

			for &(ref who, free) in self.balances.iter() {
				frame_system::Pallet::<T>::inc_providers(who);
				assert!(T::AccountStore::insert(who, AccountData { free, ..Default::default() })
					.is_ok());
			}
		}
	}

	#[cfg(feature = "std")]
	impl<T: Config<I>, I: 'static> GenesisConfig<T, I> {
		/// Direct implementation of `GenesisBuild::build_storage`.
		///
		/// Kept in order not to break dependency.
		pub fn build_storage(&self) -> Result<sp_runtime::Storage, String> {
			<Self as GenesisBuild<T, I>>::build_storage(self)
		}

		/// Direct implementation of `GenesisBuild::assimilate_storage`.
		///
		/// Kept in order not to break dependency.
		pub fn assimilate_storage(&self, storage: &mut sp_runtime::Storage) -> Result<(), String> {
			<Self as GenesisBuild<T, I>>::assimilate_storage(self, storage)
		}
	}

	#[pallet::hooks]
	impl<T: Config<I>, I: 'static> Hooks<T::BlockNumber> for Pallet<T, I> {
		#[cfg(not(feature = "insecure_zero_ed"))]
		fn integrity_test() {
			assert!(
				!<T as Config<I>>::ExistentialDeposit::get().is_zero(),
				"The existential deposit must be greater than zero!"
			);
		}
	}

	#[pallet::call(weight(<T as Config<I>>::WeightInfo))]
	impl<T: Config<I>, I: 'static> Pallet<T, I> {
		/// Transfer some liquid free balance to another account.
		///
		/// `transfer_allow_death` will set the `FreeBalance` of the sender and receiver.
		/// If the sender's account is below the existential deposit as a result
		/// of the transfer, the account will be reaped.
		///
		/// The dispatch origin for this call must be `Signed` by the transactor.
		#[pallet::call_index(0)]
		pub fn transfer_allow_death(
			origin: OriginFor<T>,
			dest: AccountIdLookupOf<T>,
			#[pallet::compact] value: T::Balance,
		) -> DispatchResultWithPostInfo {
			let source = ensure_signed(origin)?;
			let dest = T::Lookup::lookup(dest)?;
			<Self as fungible::Mutate<_>>::transfer(&source, &dest, value, Expendable)?;
			Ok(().into())
		}

		/// Set the regular balance of a given account; it also takes a reserved balance but this
		/// must be the same as the account's current reserved balance.
		///
		/// The dispatch origin for this call is `root`.
		///
		/// WARNING: This call is DEPRECATED! Use `force_set_balance` instead.
		#[pallet::call_index(1)]
		#[pallet::weight(
			T::WeightInfo::force_set_balance_creating() // Creates a new account.
				.max(T::WeightInfo::force_set_balance_killing()) // Kills an existing account.
		)]
		pub fn set_balance_deprecated(
			origin: OriginFor<T>,
			who: AccountIdLookupOf<T>,
			#[pallet::compact] new_free: T::Balance,
			#[pallet::compact] old_reserved: T::Balance,
		) -> DispatchResultWithPostInfo {
			ensure_root(origin)?;
			let who = T::Lookup::lookup(who)?;
			let existential_deposit = Self::ed();

			let wipeout = new_free < existential_deposit;
			let new_free = if wipeout { Zero::zero() } else { new_free };

			// First we try to modify the account's balance to the forced balance.
			let old_free = Self::try_mutate_account_handling_dust(
				&who,
				|account, _is_new| -> Result<T::Balance, DispatchError> {
					let old_free = account.free;
					ensure!(account.reserved == old_reserved, TokenError::Unsupported);
					account.free = new_free;
					Ok(old_free)
				},
			)?;

			// This will adjust the total issuance, which was not done by the `mutate_account`
			// above.
			if new_free > old_free {
				mem::drop(PositiveImbalance::<T, I>::new(new_free - old_free));
			} else if new_free < old_free {
				mem::drop(NegativeImbalance::<T, I>::new(old_free - new_free));
			}

			Self::deposit_event(Event::BalanceSet { who, free: new_free });
			Ok(().into())
		}

		/// Exactly as `transfer_allow_death`, except the origin must be root and the source account
		/// may be specified.
		#[pallet::call_index(2)]
		pub fn force_transfer(
			origin: OriginFor<T>,
			source: AccountIdLookupOf<T>,
			dest: AccountIdLookupOf<T>,
			#[pallet::compact] value: T::Balance,
		) -> DispatchResultWithPostInfo {
			ensure_root(origin)?;
			let source = T::Lookup::lookup(source)?;
			let dest = T::Lookup::lookup(dest)?;
			<Self as fungible::Mutate<_>>::transfer(&source, &dest, value, Expendable)?;
			Ok(().into())
		}

		/// Same as the [`transfer_allow_death`] call, but with a check that the transfer will not
		/// kill the origin account.
		///
		/// 99% of the time you want [`transfer_allow_death`] instead.
		///
		/// [`transfer_allow_death`]: struct.Pallet.html#method.transfer
		#[pallet::call_index(3)]
		pub fn transfer_keep_alive(
			origin: OriginFor<T>,
			dest: AccountIdLookupOf<T>,
			#[pallet::compact] value: T::Balance,
		) -> DispatchResultWithPostInfo {
			let source = ensure_signed(origin)?;
			let dest = T::Lookup::lookup(dest)?;
			<Self as fungible::Mutate<_>>::transfer(&source, &dest, value, Preserve)?;
			Ok(().into())
		}

		/// Transfer the entire transferable balance from the caller account.
		///
		/// NOTE: This function only attempts to transfer _transferable_ balances. This means that
		/// any locked, reserved, or existential deposits (when `keep_alive` is `true`), will not be
		/// transferred by this function. To ensure that this function results in a killed account,
		/// you might need to prepare the account by removing any reference counters, storage
		/// deposits, etc...
		///
		/// The dispatch origin of this call must be Signed.
		///
		/// - `dest`: The recipient of the transfer.
		/// - `keep_alive`: A boolean to determine if the `transfer_all` operation should send all
		///   of the funds the account has, causing the sender account to be killed (false), or
		///   transfer everything except at least the existential deposit, which will guarantee to
		///   keep the sender account alive (true).
		#[pallet::call_index(4)]
		pub fn transfer_all(
			origin: OriginFor<T>,
			dest: AccountIdLookupOf<T>,
			keep_alive: bool,
		) -> DispatchResult {
			let transactor = ensure_signed(origin)?;
			let keep_alive = if keep_alive { Preserve } else { Expendable };
			let reducible_balance = <Self as fungible::Inspect<_>>::reducible_balance(
				&transactor,
				keep_alive,
				Fortitude::Polite,
			);
			let dest = T::Lookup::lookup(dest)?;
			<Self as fungible::Mutate<_>>::transfer(
				&transactor,
				&dest,
				reducible_balance,
				keep_alive,
			)?;
			Ok(())
		}

		/// Unreserve some balance from a user by force.
		///
		/// Can only be called by ROOT.
		#[pallet::call_index(5)]
		pub fn force_unreserve(
			origin: OriginFor<T>,
			who: AccountIdLookupOf<T>,
			amount: T::Balance,
		) -> DispatchResult {
			ensure_root(origin)?;
			let who = T::Lookup::lookup(who)?;
			let _leftover = <Self as ReservableCurrency<_>>::unreserve(&who, amount);
			Ok(())
		}

		/// Upgrade a specified account.
		///
		/// - `origin`: Must be `Signed`.
		/// - `who`: The account to be upgraded.
		///
		/// This will waive the transaction fee if at least all but 10% of the accounts needed to
		/// be upgraded. (We let some not have to be upgraded just in order to allow for the
		/// possibililty of churn).
		#[pallet::call_index(6)]
		#[pallet::weight(T::WeightInfo::upgrade_accounts(who.len() as u32))]
		pub fn upgrade_accounts(
			origin: OriginFor<T>,
			who: Vec<T::AccountId>,
		) -> DispatchResultWithPostInfo {
			ensure_signed(origin)?;
			if who.is_empty() {
				return Ok(Pays::Yes.into())
			}
			let mut upgrade_count = 0;
			for i in &who {
				let upgraded = Self::ensure_upgraded(i);
				if upgraded {
					upgrade_count.saturating_inc();
				}
			}
			let proportion_upgraded = Perbill::from_rational(upgrade_count, who.len() as u32);
			if proportion_upgraded >= Perbill::from_percent(90) {
				Ok(Pays::No.into())
			} else {
				Ok(Pays::Yes.into())
			}
		}

		/// Alias for `transfer_allow_death`, provided only for name-wise compatibility.
		///
		/// WARNING: DEPRECATED! Will be released in approximately 3 months.
		#[pallet::call_index(7)]
		#[pallet::weight(T::WeightInfo::transfer_allow_death())]
		pub fn transfer(
			origin: OriginFor<T>,
			dest: AccountIdLookupOf<T>,
			#[pallet::compact] value: T::Balance,
		) -> DispatchResultWithPostInfo {
			let source = ensure_signed(origin)?;
			let dest = T::Lookup::lookup(dest)?;
			<Self as fungible::Mutate<_>>::transfer(&source, &dest, value, Expendable)?;
			Ok(().into())
		}

		/// Set the regular balance of a given account.
		///
		/// The dispatch origin for this call is `root`.
		#[pallet::call_index(8)]
		#[pallet::weight(
			T::WeightInfo::force_set_balance_creating() // Creates a new account.
				.max(T::WeightInfo::force_set_balance_killing()) // Kills an existing account.
		)]
		pub fn force_set_balance(
			origin: OriginFor<T>,
			who: AccountIdLookupOf<T>,
			#[pallet::compact] new_free: T::Balance,
		) -> DispatchResultWithPostInfo {
			ensure_root(origin)?;
			let who = T::Lookup::lookup(who)?;
			let existential_deposit = Self::ed();

			let wipeout = new_free < existential_deposit;
			let new_free = if wipeout { Zero::zero() } else { new_free };

			// First we try to modify the account's balance to the forced balance.
			let old_free = Self::mutate_account_handling_dust(&who, |account| {
				let old_free = account.free;
				account.free = new_free;
				old_free
			})?;

			// This will adjust the total issuance, which was not done by the `mutate_account`
			// above.
			if new_free > old_free {
				mem::drop(PositiveImbalance::<T, I>::new(new_free - old_free));
			} else if new_free < old_free {
				mem::drop(NegativeImbalance::<T, I>::new(old_free - new_free));
			}

			Self::deposit_event(Event::BalanceSet { who, free: new_free });
			Ok(().into())
		}
	}

	impl<T: Config<I>, I: 'static> Pallet<T, I> {
		fn ed() -> T::Balance {
			T::ExistentialDeposit::get()
		}
		/// Ensure the account `who` is using the new logic.
		///
		/// Returns `true` if the account did get upgraded, `false` if it didn't need upgrading.
		pub fn ensure_upgraded(who: &T::AccountId) -> bool {
			let mut a = T::AccountStore::get(who);
			if a.flags.is_new_logic() {
				return false
			}
			a.flags.set_new_logic();
			if !a.reserved.is_zero() && a.frozen.is_zero() {
				if system::Pallet::<T>::providers(who) == 0 {
					// Gah!! We have no provider refs :(
					// This shouldn't practically happen, but we need a failsafe anyway: let's give
					// them enough for an ED.
					log::warn!(
						target: LOG_TARGET,
						"account with a non-zero reserve balance has no provider refs, account_id: '{:?}'.",
						who
					);
					a.free = a.free.max(Self::ed());
					system::Pallet::<T>::inc_providers(who);
				}
				let _ = system::Pallet::<T>::inc_consumers_without_limit(who).defensive();
			}
			// Should never fail - we're only setting a bit.
			let _ = T::AccountStore::try_mutate_exists(who, |account| -> DispatchResult {
				*account = Some(a);
				Ok(())
			});
			Self::deposit_event(Event::Upgraded { who: who.clone() });
			return true
		}

		/// Get the free balance of an account.
		pub fn free_balance(who: impl sp_std::borrow::Borrow<T::AccountId>) -> T::Balance {
			Self::account(who.borrow()).free
		}

		/// Get the balance of an account that can be used for transfers, reservations, or any other
		/// non-locking, non-transaction-fee activity. Will be at most `free_balance`.
		pub fn usable_balance(who: impl sp_std::borrow::Borrow<T::AccountId>) -> T::Balance {
			<Self as fungible::Inspect<_>>::reducible_balance(who.borrow(), Expendable, Polite)
		}

		/// Get the balance of an account that can be used for paying transaction fees (not tipping,
		/// or any other kind of fees, though). Will be at most `free_balance`.
		///
		/// This requires that the account stays alive.
		pub fn usable_balance_for_fees(
			who: impl sp_std::borrow::Borrow<T::AccountId>,
		) -> T::Balance {
			<Self as fungible::Inspect<_>>::reducible_balance(who.borrow(), Protect, Polite)
		}

		/// Get the reserved balance of an account.
		pub fn reserved_balance(who: impl sp_std::borrow::Borrow<T::AccountId>) -> T::Balance {
			Self::account(who.borrow()).reserved
		}

		/// Get both the free and reserved balances of an account.
		pub(crate) fn account(who: &T::AccountId) -> AccountData<T::Balance> {
			T::AccountStore::get(who)
		}

		/// Mutate an account to some new value, or delete it entirely with `None`. Will enforce
		/// `ExistentialDeposit` law, annulling the account as needed.
		///
		/// It returns the result from the closure. Any dust is handled through the low-level
		/// `fungible::Unbalanced` trap-door for legacy dust management.
		///
		/// NOTE: Doesn't do any preparatory work for creating a new account, so should only be used
		/// when it is known that the account already exists.
		///
		/// NOTE: LOW-LEVEL: This will not attempt to maintain total issuance. It is expected that
		/// the caller will do this.
		pub(crate) fn mutate_account_handling_dust<R>(
			who: &T::AccountId,
			f: impl FnOnce(&mut AccountData<T::Balance>) -> R,
		) -> Result<R, DispatchError> {
			let (r, maybe_dust) = Self::mutate_account(who, f)?;
			if let Some(dust) = maybe_dust {
				<Self as fungible::Unbalanced<_>>::handle_raw_dust(dust);
			}
			Ok(r)
		}

		/// Mutate an account to some new value, or delete it entirely with `None`. Will enforce
		/// `ExistentialDeposit` law, annulling the account as needed.
		///
		/// It returns the result from the closure. Any dust is handled through the low-level
		/// `fungible::Unbalanced` trap-door for legacy dust management.
		///
		/// NOTE: Doesn't do any preparatory work for creating a new account, so should only be used
		/// when it is known that the account already exists.
		///
		/// NOTE: LOW-LEVEL: This will not attempt to maintain total issuance. It is expected that
		/// the caller will do this.
		pub(crate) fn try_mutate_account_handling_dust<R, E: From<DispatchError>>(
			who: &T::AccountId,
			f: impl FnOnce(&mut AccountData<T::Balance>, bool) -> Result<R, E>,
		) -> Result<R, E> {
			let (r, maybe_dust) = Self::try_mutate_account(who, f)?;
			if let Some(dust) = maybe_dust {
				<Self as fungible::Unbalanced<_>>::handle_raw_dust(dust);
			}
			Ok(r)
		}

		/// Mutate an account to some new value, or delete it entirely with `None`. Will enforce
		/// `ExistentialDeposit` law, annulling the account as needed.
		///
		/// It returns both the result from the closure, and an optional amount of dust
		/// which should be handled once it is known that all nested mutates that could affect
		/// storage items what the dust handler touches have completed.
		///
		/// NOTE: Doesn't do any preparatory work for creating a new account, so should only be used
		/// when it is known that the account already exists.
		///
		/// NOTE: LOW-LEVEL: This will not attempt to maintain total issuance. It is expected that
		/// the caller will do this.
		pub(crate) fn mutate_account<R>(
			who: &T::AccountId,
			f: impl FnOnce(&mut AccountData<T::Balance>) -> R,
		) -> Result<(R, Option<T::Balance>), DispatchError> {
			Self::try_mutate_account(who, |a, _| -> Result<R, DispatchError> { Ok(f(a)) })
		}

		/// Returns `true` when `who` has some providers or `insecure_zero_ed` feature is disnabled.
		/// Returns `false` otherwise.
		#[cfg(not(feature = "insecure_zero_ed"))]
		fn have_providers_or_no_zero_ed(_: &T::AccountId) -> bool {
			true
		}

		/// Returns `true` when `who` has some providers or `insecure_zero_ed` feature is disnabled.
		/// Returns `false` otherwise.
		#[cfg(feature = "insecure_zero_ed")]
		fn have_providers_or_no_zero_ed(who: &T::AccountId) -> bool {
			frame_system::Pallet::<T>::providers(who) > 0
		}

<<<<<<< HEAD
		Self::try_mutate_account_with_dust(
			dest,
			|to_account, _| -> Result<DustCleaner<T, I>, DispatchError> {
				Self::try_mutate_account_with_dust(
					transactor,
					|from_account, _| -> DispatchResult {
						from_account.free = from_account
							.free
							.checked_sub(&value)
							.ok_or(Error::<T, I>::InsufficientBalance)?;

						// NOTE: total stake being stored in the same type means that this could
						// never overflow but better to be safe than sorry.
						to_account.free =
							to_account.free.checked_add(&value).ok_or(ArithmeticError::Overflow)?;

						let ed = T::ExistentialDeposit::get();
						ensure!(to_account.total() >= ed, Error::<T, I>::ExistentialDeposit);

						Self::ensure_can_withdraw(
							transactor,
							value,
							WithdrawReasons::TRANSFER,
							from_account.free,
						)
						.map_err(|_| Error::<T, I>::LiquidityRestrictions)?;

						// TODO: This is over-conservative. There may now be other providers, and
						// this pallet may not even be a provider.
						let allow_death = existence_requirement == ExistenceRequirement::AllowDeath ||
							frame_system::Pallet::<T>::sufficients(transactor) > 0;
						let allow_death =
							allow_death && system::Pallet::<T>::can_dec_provider(transactor);
						ensure!(
							allow_death || from_account.total() >= ed,
							Error::<T, I>::KeepAlive
						);

						Ok(())
					},
				)
				.map(|(_, maybe_dust_cleaner)| maybe_dust_cleaner)
			},
		)?;

		// Emit transfer event.
		Self::deposit_event(Event::Transfer {
			from: transactor.clone(),
			to: dest.clone(),
			amount: value,
		});

		Ok(())
	}
=======
		/// Mutate an account to some new value, or delete it entirely with `None`. Will enforce
		/// `ExistentialDeposit` law, annulling the account as needed. This will do nothing if the
		/// result of `f` is an `Err`.
		///
		/// It returns both the result from the closure, and an optional amount of dust
		/// which should be handled once it is known that all nested mutates that could affect
		/// storage items what the dust handler touches have completed.
		///
		/// NOTE: Doesn't do any preparatory work for creating a new account, so should only be used
		/// when it is known that the account already exists.
		///
		/// NOTE: LOW-LEVEL: This will not attempt to maintain total issuance. It is expected that
		/// the caller will do this.
		pub(crate) fn try_mutate_account<R, E: From<DispatchError>>(
			who: &T::AccountId,
			f: impl FnOnce(&mut AccountData<T::Balance>, bool) -> Result<R, E>,
		) -> Result<(R, Option<T::Balance>), E> {
			Self::ensure_upgraded(who);
			let result = T::AccountStore::try_mutate_exists(who, |maybe_account| {
				let is_new = maybe_account.is_none();
				let mut account = maybe_account.take().unwrap_or_default();
				let did_provide =
					account.free >= Self::ed() && Self::have_providers_or_no_zero_ed(who);
				let did_consume =
					!is_new && (!account.reserved.is_zero() || !account.frozen.is_zero());

				let result = f(&mut account, is_new)?;

				let does_provide = account.free >= Self::ed();
				let does_consume = !account.reserved.is_zero() || !account.frozen.is_zero();

				if !did_provide && does_provide {
					frame_system::Pallet::<T>::inc_providers(who);
				}
				if did_consume && !does_consume {
					frame_system::Pallet::<T>::dec_consumers(who);
				}
				if !did_consume && does_consume {
					frame_system::Pallet::<T>::inc_consumers(who)?;
				}
				if did_provide && !does_provide {
					// This could reap the account so must go last.
					frame_system::Pallet::<T>::dec_providers(who).map_err(|r| {
						if did_consume && !does_consume {
							// best-effort revert consumer change.
							let _ = frame_system::Pallet::<T>::inc_consumers(who).defensive();
						}
						if !did_consume && does_consume {
							let _ = frame_system::Pallet::<T>::dec_consumers(who);
						}
						r
					})?;
				}
>>>>>>> 124c84b9

				let maybe_endowed = if is_new { Some(account.free) } else { None };

				// Handle any steps needed after mutating an account.
				//
				// This includes DustRemoval unbalancing, in the case than the `new` account's total
				// balance is non-zero but below ED.
				//
				// Updates `maybe_account` to `Some` iff the account has sufficient balance.
				// Evaluates `maybe_dust`, which is `Some` containing the dust to be dropped, iff
				// some dust should be dropped.
				//
				// We should never be dropping if reserved is non-zero. Reserved being non-zero
				// should imply that we have a consumer ref, so this is economically safe.
				let ed = Self::ed();
				let maybe_dust = if account.free < ed && account.reserved.is_zero() {
					if account.free.is_zero() {
						None
					} else {
						Some(account.free)
					}
<<<<<<< HEAD
				},
			) {
				Ok((imbalance, not_slashed)) => {
					Self::deposit_event(Event::Slashed {
						who: who.clone(),
						amount: value.saturating_sub(not_slashed),
					});
					return (imbalance, not_slashed)
				},
				Err(_) => (),
			}
		}

		// Should never get here. But we'll be defensive anyway.
		(Self::NegativeImbalance::zero(), value)
	}

	/// Deposit some `value` into the free balance of an existing target account `who`.
	///
	/// Is a no-op if the `value` to be deposited is zero.
	fn deposit_into_existing(
		who: &T::AccountId,
		value: Self::Balance,
	) -> Result<Self::PositiveImbalance, DispatchError> {
		if value.is_zero() {
			return Ok(PositiveImbalance::zero())
		}

		Self::try_mutate_account(
			who,
			|account, is_new| -> Result<Self::PositiveImbalance, DispatchError> {
				ensure!(!is_new, Error::<T, I>::DeadAccount);
				account.free = account.free.checked_add(&value).ok_or(ArithmeticError::Overflow)?;
				Self::deposit_event(Event::Deposit { who: who.clone(), amount: value });
				Ok(PositiveImbalance::new(value))
			},
		)
	}

	/// Deposit some `value` into the free balance of `who`, possibly creating a new account.
	///
	/// This function is a no-op if:
	/// - the `value` to be deposited is zero; or
	/// - the `value` to be deposited is less than the required ED and the account does not yet
	///   exist; or
	/// - the deposit would necessitate the account to exist and there are no provider references;
	///   or
	/// - `value` is so large it would cause the balance of `who` to overflow.
	fn deposit_creating(who: &T::AccountId, value: Self::Balance) -> Self::PositiveImbalance {
		if value.is_zero() {
			return Self::PositiveImbalance::zero()
		}

		Self::try_mutate_account(
			who,
			|account, is_new| -> Result<Self::PositiveImbalance, DispatchError> {
				let ed = T::ExistentialDeposit::get();
				ensure!(value >= ed || !is_new, Error::<T, I>::ExistentialDeposit);

				// defensive only: overflow should never happen, however in case it does, then this
				// operation is a no-op.
				account.free = match account.free.checked_add(&value) {
					Some(x) => x,
					None => return Ok(Self::PositiveImbalance::zero()),
				};

				Self::deposit_event(Event::Deposit { who: who.clone(), amount: value });
				Ok(PositiveImbalance::new(value))
			},
		)
		.unwrap_or_else(|_| Self::PositiveImbalance::zero())
	}

	/// Withdraw some free balance from an account, respecting existence requirements.
	///
	/// Is a no-op if value to be withdrawn is zero.
	fn withdraw(
		who: &T::AccountId,
		value: Self::Balance,
		reasons: WithdrawReasons,
		liveness: ExistenceRequirement,
	) -> result::Result<Self::NegativeImbalance, DispatchError> {
		if value.is_zero() {
			return Ok(NegativeImbalance::zero())
		}

		Self::try_mutate_account(
			who,
			|account, _| -> Result<Self::NegativeImbalance, DispatchError> {
				let new_free_account =
					account.free.checked_sub(&value).ok_or(Error::<T, I>::InsufficientBalance)?;

				// bail if we need to keep the account alive and this would kill it.
				let ed = T::ExistentialDeposit::get();
				let would_be_dead = new_free_account + account.reserved < ed &&
					frame_system::Pallet::<T>::sufficients(who) == 0;
				let would_kill = would_be_dead && account.free + account.reserved >= ed;
				ensure!(liveness == AllowDeath || !would_kill, Error::<T, I>::KeepAlive);

				Self::ensure_can_withdraw(who, value, reasons, new_free_account)?;

				account.free = new_free_account;

				Self::deposit_event(Event::Withdraw { who: who.clone(), amount: value });
				Ok(NegativeImbalance::new(value))
			},
		)
	}

	/// Force the new free balance of a target account `who` to some new value `balance`.
	fn make_free_balance_be(
		who: &T::AccountId,
		value: Self::Balance,
	) -> SignedImbalance<Self::Balance, Self::PositiveImbalance> {
		Self::try_mutate_account(
			who,
			|account,
			 is_new|
			 -> Result<SignedImbalance<Self::Balance, Self::PositiveImbalance>, DispatchError> {
				let ed = T::ExistentialDeposit::get();
				let total = value.saturating_add(account.reserved);
				// If we're attempting to set an existing account to less than ED, then
				// bypass the entire operation. It's a no-op if you follow it through, but
				// since this is an instance where we might account for a negative imbalance
				// (in the dust cleaner of set_account) before we account for its actual
				// equal and opposite cause (returned as an Imbalance), then in the
				// instance that there's no other accounts on the system at all, we might
				// underflow the issuance and our arithmetic will be off.
				ensure!(total >= ed || !is_new, Error::<T, I>::ExistentialDeposit);

				let imbalance = if account.free <= value {
					SignedImbalance::Positive(PositiveImbalance::new(value - account.free))
=======
>>>>>>> 124c84b9
				} else {
					assert!(
						account.free.is_zero() || account.free >= ed || !account.reserved.is_zero()
					);
					*maybe_account = Some(account);
					None
				};
				Ok((maybe_endowed, maybe_dust, result))
			});
			result.map(|(maybe_endowed, maybe_dust, result)| {
				if let Some(endowed) = maybe_endowed {
					Self::deposit_event(Event::Endowed {
						account: who.clone(),
						free_balance: endowed,
					});
				}
				if let Some(amount) = maybe_dust {
					Pallet::<T, I>::deposit_event(Event::DustLost { account: who.clone(), amount });
				}
				(result, maybe_dust)
			})
		}

		/// Update the account entry for `who`, given the locks.
		pub(crate) fn update_locks(who: &T::AccountId, locks: &[BalanceLock<T::Balance>]) {
			let bounded_locks = WeakBoundedVec::<_, T::MaxLocks>::force_from(
				locks.to_vec(),
				Some("Balances Update Locks"),
			);

			if locks.len() as u32 > T::MaxLocks::get() {
				log::warn!(
					target: LOG_TARGET,
					"Warning: A user has more currency locks than expected. \
					A runtime configuration adjustment may be needed."
				);
			}
			let freezes = Freezes::<T, I>::get(who);
			let mut prev_frozen = Zero::zero();
			let mut after_frozen = Zero::zero();
			// TODO: Revisit this assumption. We no manipulate consumer/provider refs.
			// No way this can fail since we do not alter the existential balances.
			let res = Self::mutate_account(who, |b| {
				prev_frozen = b.frozen;
				b.frozen = Zero::zero();
				for l in locks.iter() {
					b.frozen = b.frozen.max(l.amount);
				}
				for l in freezes.iter() {
					b.frozen = b.frozen.max(l.amount);
				}
				after_frozen = b.frozen;
			});
			debug_assert!(res.is_ok());
			if let Ok((_, maybe_dust)) = res {
				debug_assert!(maybe_dust.is_none(), "Not altering main balance; qed");
			}

			let existed = Locks::<T, I>::contains_key(who);
			if locks.is_empty() {
				Locks::<T, I>::remove(who);
				if existed {
					// TODO: use Locks::<T, I>::hashed_key
					// https://github.com/paritytech/substrate/issues/4969
					system::Pallet::<T>::dec_consumers(who);
				}
			} else {
				Locks::<T, I>::insert(who, bounded_locks);
				if !existed && system::Pallet::<T>::inc_consumers_without_limit(who).is_err() {
					// No providers for the locks. This is impossible under normal circumstances
					// since the funds that are under the lock will themselves be stored in the
					// account and therefore will need a reference.
					log::warn!(
						target: LOG_TARGET,
						"Warning: Attempt to introduce lock consumer reference, yet no providers. \
						This is unexpected but should be safe."
					);
				}
			}

			if prev_frozen > after_frozen {
				let amount = prev_frozen.saturating_sub(after_frozen);
				Self::deposit_event(Event::Unlocked { who: who.clone(), amount });
			} else if after_frozen > prev_frozen {
				let amount = after_frozen.saturating_sub(prev_frozen);
				Self::deposit_event(Event::Locked { who: who.clone(), amount });
			}
		}

		/// Update the account entry for `who`, given the locks.
		pub(crate) fn update_freezes(
			who: &T::AccountId,
			freezes: BoundedSlice<IdAmount<T::FreezeIdentifier, T::Balance>, T::MaxFreezes>,
		) -> DispatchResult {
			let mut prev_frozen = Zero::zero();
			let mut after_frozen = Zero::zero();
			let (_, maybe_dust) = Self::mutate_account(who, |b| {
				prev_frozen = b.frozen;
				b.frozen = Zero::zero();
				for l in Locks::<T, I>::get(who).iter() {
					b.frozen = b.frozen.max(l.amount);
				}
				for l in freezes.iter() {
					b.frozen = b.frozen.max(l.amount);
				}
				after_frozen = b.frozen;
			})?;
			debug_assert!(maybe_dust.is_none(), "Not altering main balance; qed");
			if freezes.is_empty() {
				Freezes::<T, I>::remove(who);
			} else {
				Freezes::<T, I>::insert(who, freezes);
			}
			if prev_frozen > after_frozen {
				let amount = prev_frozen.saturating_sub(after_frozen);
				Self::deposit_event(Event::Thawed { who: who.clone(), amount });
			} else if after_frozen > prev_frozen {
				let amount = after_frozen.saturating_sub(prev_frozen);
				Self::deposit_event(Event::Frozen { who: who.clone(), amount });
			}
			Ok(())
		}

		/// Move the reserved balance of one account into the balance of another, according to
		/// `status`. This will respect freezes/locks only if `fortitude` is `Polite`.
		///
		/// Is a no-op if the value to be moved is zero.
		///
		/// NOTE: returns actual amount of transferred value in `Ok` case.
		pub(crate) fn do_transfer_reserved(
			slashed: &T::AccountId,
			beneficiary: &T::AccountId,
			value: T::Balance,
			precision: Precision,
			fortitude: Fortitude,
			status: Status,
		) -> Result<T::Balance, DispatchError> {
			if value.is_zero() {
				return Ok(Zero::zero())
			}

			let max = <Self as fungible::InspectHold<_>>::reducible_total_balance_on_hold(
				slashed, fortitude,
			);
			let actual = match precision {
				Precision::BestEffort => value.min(max),
				Precision::Exact => value,
			};
			ensure!(actual <= max, TokenError::FundsUnavailable);
			if slashed == beneficiary {
				return match status {
					Status::Free => Ok(actual.saturating_sub(Self::unreserve(slashed, actual))),
					Status::Reserved => Ok(actual),
				}
			}

			let ((_, maybe_dust_1), maybe_dust_2) = Self::try_mutate_account(
				beneficiary,
				|to_account, is_new| -> Result<((), Option<T::Balance>), DispatchError> {
					ensure!(!is_new, Error::<T, I>::DeadAccount);
					Self::try_mutate_account(slashed, |from_account, _| -> DispatchResult {
						match status {
							Status::Free =>
								to_account.free = to_account
									.free
									.checked_add(&actual)
									.ok_or(ArithmeticError::Overflow)?,
							Status::Reserved =>
								to_account.reserved = to_account
									.reserved
									.checked_add(&actual)
									.ok_or(ArithmeticError::Overflow)?,
						}
						from_account.reserved.saturating_reduce(actual);
						Ok(())
					})
				},
			)?;

			if let Some(dust) = maybe_dust_1 {
				<Self as fungible::Unbalanced<_>>::handle_raw_dust(dust);
			}
			if let Some(dust) = maybe_dust_2 {
				<Self as fungible::Unbalanced<_>>::handle_raw_dust(dust);
			}

			Self::deposit_event(Event::ReserveRepatriated {
				from: slashed.clone(),
				to: beneficiary.clone(),
				amount: actual,
				destination_status: status,
			});
			Ok(actual)
		}
	}
}<|MERGE_RESOLUTION|>--- conflicted
+++ resolved
@@ -914,62 +914,6 @@
 			frame_system::Pallet::<T>::providers(who) > 0
 		}
 
-<<<<<<< HEAD
-		Self::try_mutate_account_with_dust(
-			dest,
-			|to_account, _| -> Result<DustCleaner<T, I>, DispatchError> {
-				Self::try_mutate_account_with_dust(
-					transactor,
-					|from_account, _| -> DispatchResult {
-						from_account.free = from_account
-							.free
-							.checked_sub(&value)
-							.ok_or(Error::<T, I>::InsufficientBalance)?;
-
-						// NOTE: total stake being stored in the same type means that this could
-						// never overflow but better to be safe than sorry.
-						to_account.free =
-							to_account.free.checked_add(&value).ok_or(ArithmeticError::Overflow)?;
-
-						let ed = T::ExistentialDeposit::get();
-						ensure!(to_account.total() >= ed, Error::<T, I>::ExistentialDeposit);
-
-						Self::ensure_can_withdraw(
-							transactor,
-							value,
-							WithdrawReasons::TRANSFER,
-							from_account.free,
-						)
-						.map_err(|_| Error::<T, I>::LiquidityRestrictions)?;
-
-						// TODO: This is over-conservative. There may now be other providers, and
-						// this pallet may not even be a provider.
-						let allow_death = existence_requirement == ExistenceRequirement::AllowDeath ||
-							frame_system::Pallet::<T>::sufficients(transactor) > 0;
-						let allow_death =
-							allow_death && system::Pallet::<T>::can_dec_provider(transactor);
-						ensure!(
-							allow_death || from_account.total() >= ed,
-							Error::<T, I>::KeepAlive
-						);
-
-						Ok(())
-					},
-				)
-				.map(|(_, maybe_dust_cleaner)| maybe_dust_cleaner)
-			},
-		)?;
-
-		// Emit transfer event.
-		Self::deposit_event(Event::Transfer {
-			from: transactor.clone(),
-			to: dest.clone(),
-			amount: value,
-		});
-
-		Ok(())
-	}
-=======
 		/// Mutate an account to some new value, or delete it entirely with `None`. Will enforce
 		/// `ExistentialDeposit` law, annulling the account as needed. This will do nothing if the
 		/// result of `f` is an `Err`.
@@ -1023,7 +967,6 @@
 						r
 					})?;
 				}
->>>>>>> 124c84b9
 
 				let maybe_endowed = if is_new { Some(account.free) } else { None };
 
@@ -1045,141 +988,6 @@
 					} else {
 						Some(account.free)
 					}
-<<<<<<< HEAD
-				},
-			) {
-				Ok((imbalance, not_slashed)) => {
-					Self::deposit_event(Event::Slashed {
-						who: who.clone(),
-						amount: value.saturating_sub(not_slashed),
-					});
-					return (imbalance, not_slashed)
-				},
-				Err(_) => (),
-			}
-		}
-
-		// Should never get here. But we'll be defensive anyway.
-		(Self::NegativeImbalance::zero(), value)
-	}
-
-	/// Deposit some `value` into the free balance of an existing target account `who`.
-	///
-	/// Is a no-op if the `value` to be deposited is zero.
-	fn deposit_into_existing(
-		who: &T::AccountId,
-		value: Self::Balance,
-	) -> Result<Self::PositiveImbalance, DispatchError> {
-		if value.is_zero() {
-			return Ok(PositiveImbalance::zero())
-		}
-
-		Self::try_mutate_account(
-			who,
-			|account, is_new| -> Result<Self::PositiveImbalance, DispatchError> {
-				ensure!(!is_new, Error::<T, I>::DeadAccount);
-				account.free = account.free.checked_add(&value).ok_or(ArithmeticError::Overflow)?;
-				Self::deposit_event(Event::Deposit { who: who.clone(), amount: value });
-				Ok(PositiveImbalance::new(value))
-			},
-		)
-	}
-
-	/// Deposit some `value` into the free balance of `who`, possibly creating a new account.
-	///
-	/// This function is a no-op if:
-	/// - the `value` to be deposited is zero; or
-	/// - the `value` to be deposited is less than the required ED and the account does not yet
-	///   exist; or
-	/// - the deposit would necessitate the account to exist and there are no provider references;
-	///   or
-	/// - `value` is so large it would cause the balance of `who` to overflow.
-	fn deposit_creating(who: &T::AccountId, value: Self::Balance) -> Self::PositiveImbalance {
-		if value.is_zero() {
-			return Self::PositiveImbalance::zero()
-		}
-
-		Self::try_mutate_account(
-			who,
-			|account, is_new| -> Result<Self::PositiveImbalance, DispatchError> {
-				let ed = T::ExistentialDeposit::get();
-				ensure!(value >= ed || !is_new, Error::<T, I>::ExistentialDeposit);
-
-				// defensive only: overflow should never happen, however in case it does, then this
-				// operation is a no-op.
-				account.free = match account.free.checked_add(&value) {
-					Some(x) => x,
-					None => return Ok(Self::PositiveImbalance::zero()),
-				};
-
-				Self::deposit_event(Event::Deposit { who: who.clone(), amount: value });
-				Ok(PositiveImbalance::new(value))
-			},
-		)
-		.unwrap_or_else(|_| Self::PositiveImbalance::zero())
-	}
-
-	/// Withdraw some free balance from an account, respecting existence requirements.
-	///
-	/// Is a no-op if value to be withdrawn is zero.
-	fn withdraw(
-		who: &T::AccountId,
-		value: Self::Balance,
-		reasons: WithdrawReasons,
-		liveness: ExistenceRequirement,
-	) -> result::Result<Self::NegativeImbalance, DispatchError> {
-		if value.is_zero() {
-			return Ok(NegativeImbalance::zero())
-		}
-
-		Self::try_mutate_account(
-			who,
-			|account, _| -> Result<Self::NegativeImbalance, DispatchError> {
-				let new_free_account =
-					account.free.checked_sub(&value).ok_or(Error::<T, I>::InsufficientBalance)?;
-
-				// bail if we need to keep the account alive and this would kill it.
-				let ed = T::ExistentialDeposit::get();
-				let would_be_dead = new_free_account + account.reserved < ed &&
-					frame_system::Pallet::<T>::sufficients(who) == 0;
-				let would_kill = would_be_dead && account.free + account.reserved >= ed;
-				ensure!(liveness == AllowDeath || !would_kill, Error::<T, I>::KeepAlive);
-
-				Self::ensure_can_withdraw(who, value, reasons, new_free_account)?;
-
-				account.free = new_free_account;
-
-				Self::deposit_event(Event::Withdraw { who: who.clone(), amount: value });
-				Ok(NegativeImbalance::new(value))
-			},
-		)
-	}
-
-	/// Force the new free balance of a target account `who` to some new value `balance`.
-	fn make_free_balance_be(
-		who: &T::AccountId,
-		value: Self::Balance,
-	) -> SignedImbalance<Self::Balance, Self::PositiveImbalance> {
-		Self::try_mutate_account(
-			who,
-			|account,
-			 is_new|
-			 -> Result<SignedImbalance<Self::Balance, Self::PositiveImbalance>, DispatchError> {
-				let ed = T::ExistentialDeposit::get();
-				let total = value.saturating_add(account.reserved);
-				// If we're attempting to set an existing account to less than ED, then
-				// bypass the entire operation. It's a no-op if you follow it through, but
-				// since this is an instance where we might account for a negative imbalance
-				// (in the dust cleaner of set_account) before we account for its actual
-				// equal and opposite cause (returned as an Imbalance), then in the
-				// instance that there's no other accounts on the system at all, we might
-				// underflow the issuance and our arithmetic will be off.
-				ensure!(total >= ed || !is_new, Error::<T, I>::ExistentialDeposit);
-
-				let imbalance = if account.free <= value {
-					SignedImbalance::Positive(PositiveImbalance::new(value - account.free))
-=======
->>>>>>> 124c84b9
 				} else {
 					assert!(
 						account.free.is_zero() || account.free >= ed || !account.reserved.is_zero()
