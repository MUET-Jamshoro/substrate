// This file is part of Substrate.

// Copyright (C) 2021-2022 Parity Technologies (UK) Ltd.
// SPDX-License-Identifier: Apache-2.0

// Licensed under the Apache License, Version 2.0 (the "License");
// you may not use this file except in compliance with the License.
// You may obtain a copy of the License at
//
// 	http://www.apache.org/licenses/LICENSE-2.0
//
// Unless required by applicable law or agreed to in writing, software
// distributed under the License is distributed on an "AS IS" BASIS,
// WITHOUT WARRANTIES OR CONDITIONS OF ANY KIND, either express or implied.
// See the License for the specific language governing permissions and
// limitations under the License.

//! Implementation of a "bags list": a semi-sorted list where ordering granularity is dictated by
//! configurable thresholds that delineate the boundaries of bags. It uses a pattern of composite
//! data structures, where multiple storage items are masked by one outer API. See
//! [`crate::ListNodes`], [`crate::ListBags`] for more information.
//!
//! The outer API of this module is the [`List`] struct. It wraps all acceptable operations on top
//! of the aggregate linked list. All operations with the bags list should happen through this
//! interface.

use crate::Config;
use codec::{Decode, Encode, MaxEncodedLen};
use frame_election_provider_support::{VoteWeight, VoteWeightProvider};
use frame_support::{traits::Get, DefaultNoBound};
use scale_info::TypeInfo;
use sp_std::{
	boxed::Box,
	collections::{btree_map::BTreeMap, btree_set::BTreeSet},
	iter,
	marker::PhantomData,
	vec::Vec,
};

#[derive(Debug, PartialEq, Eq)]
pub enum Error {
	/// A duplicate id has been detected.
	Duplicate,
	/// the given id does not exists.
	NonExistent,
}

#[cfg(test)]
mod tests;

/// Given a certain vote weight, to which bag does it belong to?
///
/// Bags are identified by their upper threshold; the value returned by this function is guaranteed
/// to be a member of `T::BagThresholds`.
///
/// Note that even if the thresholds list does not have `VoteWeight::MAX` as its final member, this
/// function behaves as if it does.
pub fn notional_bag_for<T: Config<I>, I: 'static>(weight: VoteWeight) -> VoteWeight {
	let thresholds = T::BagThresholds::get();
	let idx = thresholds.partition_point(|&threshold| weight > threshold);
	thresholds.get(idx).copied().unwrap_or(VoteWeight::MAX)
}

/// The **ONLY** entry point of this module. All operations to the bags-list should happen through
/// this interface. It is forbidden to access other module members directly.
//
// Data structure providing efficient mostly-accurate selection of the top N id by `VoteWeight`.
//
// It's implemented as a set of linked lists. Each linked list comprises a bag of ids of
// arbitrary and unbounded length, all having a vote weight within a particular constant range.
// This structure means that ids can be added and removed in `O(1)` time.
//
// Iteration is accomplished by chaining the iteration of each bag, from greatest to least. While
// the users within any particular bag are sorted in an entirely arbitrary order, the overall vote
// weight decreases as successive bags are reached. This means that it is valid to truncate
// iteration at any desired point; only those ids in the lowest bag can be excluded. This
// satisfies both the desire for fairness and the requirement for efficiency.
pub struct List<T: Config<I>, I: 'static = ()>(PhantomData<(T, I)>);

impl<T: Config<I>, I: 'static> List<T, I> {
	/// Remove all data associated with the list from storage.
	///
	/// ## WARNING
	///
	/// this function should generally not be used in production as it could lead to a very large
	/// number of storage accesses.
	pub(crate) fn unsafe_clear() {
		crate::ListBags::<T, I>::remove_all(None);
		crate::ListNodes::<T, I>::remove_all();
	}

	/// Regenerate all of the data from the given ids.
	///
	/// WARNING: this is expensive and should only ever be performed when the list needs to be
	/// generated from scratch. Care needs to be taken to ensure
	///
	/// This may or may not need to be called at genesis as well, based on the configuration of the
	/// pallet using this `List`.
	///
	/// Returns the number of ids migrated.
	pub fn unsafe_regenerate(
		all: impl IntoIterator<Item = T::AccountId>,
		weight_of: Box<dyn Fn(&T::AccountId) -> VoteWeight>,
	) -> u32 {
		// NOTE: This call is unsafe for the same reason as SortedListProvider::unsafe_regenerate.
		// I.e. because it can lead to many storage accesses.
		// So it is ok to call it as caller must ensure the conditions.
		Self::unsafe_clear();
		Self::insert_many(all, weight_of)
	}

	/// Migrate the list from one set of thresholds to another.
	///
	/// This should only be called as part of an intentional migration; it's fairly expensive.
	///
	/// Returns the number of accounts affected.
	///
	/// Preconditions:
	///
	/// - `old_thresholds` is the previous list of thresholds.
	/// - All `bag_upper` currently in storage are members of `old_thresholds`.
	/// - `T::BagThresholds` has already been updated and is the new set of thresholds.
	///
	/// Postconditions:
	///
	/// - All `bag_upper` currently in storage are members of `T::BagThresholds`.
	/// - No id is changed unless required to by the difference between the old threshold list and
	///   the new.
	/// - ids whose bags change at all are implicitly rebagged into the appropriate bag in the new
	///   threshold set.
	#[allow(dead_code)]
	pub fn migrate(old_thresholds: &[VoteWeight]) -> u32 {
		let new_thresholds = T::BagThresholds::get();
		if new_thresholds == old_thresholds {
			return 0
		}

		// we can't check all preconditions, but we can check one
		debug_assert!(
			crate::ListBags::<T, I>::iter()
				.all(|(threshold, _)| old_thresholds.contains(&threshold)),
			"not all `bag_upper` currently in storage are members of `old_thresholds`",
		);
		debug_assert!(
			crate::ListNodes::<T, I>::iter()
				.all(|(_, node)| old_thresholds.contains(&node.bag_upper)),
			"not all `node.bag_upper` currently in storage are members of `old_thresholds`",
		);

		let old_set: BTreeSet<_> = old_thresholds.iter().copied().collect();
		let new_set: BTreeSet<_> = new_thresholds.iter().copied().collect();

		// accounts that need to be rebagged
		let mut affected_accounts = BTreeSet::new();
		// track affected old bags to make sure we only iterate them once
		let mut affected_old_bags = BTreeSet::new();

		let new_bags = new_set.difference(&old_set).copied();
		// a new bag means that all accounts previously using the old bag's threshold must now
		// be rebagged
		for inserted_bag in new_bags {
			let affected_bag = {
				// this recreates `notional_bag_for` logic, but with the old thresholds.
				let idx = old_thresholds.partition_point(|&threshold| inserted_bag > threshold);
				old_thresholds.get(idx).copied().unwrap_or(VoteWeight::MAX)
			};
			if !affected_old_bags.insert(affected_bag) {
				// If the previous threshold list was [10, 20], and we insert [3, 5], then there's
				// no point iterating through bag 10 twice.
				continue
			}

			if let Some(bag) = Bag::<T, I>::get(affected_bag) {
				affected_accounts.extend(bag.iter().map(|node| node.id));
			}
		}

		let removed_bags = old_set.difference(&new_set).copied();
		// a removed bag means that all members of that bag must be rebagged
		for removed_bag in removed_bags.clone() {
			if !affected_old_bags.insert(removed_bag) {
				continue
			}

			if let Some(bag) = Bag::<T, I>::get(removed_bag) {
				affected_accounts.extend(bag.iter().map(|node| node.id));
			}
		}

		// migrate the voters whose bag has changed
		let num_affected = affected_accounts.len() as u32;
		let weight_of = T::VoteWeightProvider::vote_weight;
		let _removed = Self::remove_many(&affected_accounts);
		debug_assert_eq!(_removed, num_affected);
		let _inserted = Self::insert_many(affected_accounts.into_iter(), weight_of);
		debug_assert_eq!(_inserted, num_affected);

		// we couldn't previously remove the old bags because both insertion and removal assume that
		// it's always safe to add a bag if it's not present. Now that that's sorted, we can get rid
		// of them.
		//
		// it's pretty cheap to iterate this again, because both sets are in-memory and require no
		// lookups.
		for removed_bag in removed_bags {
			debug_assert!(
				!crate::ListNodes::<T, I>::iter().any(|(_, node)| node.bag_upper == removed_bag),
				"no id should be present in a removed bag",
			);
			crate::ListBags::<T, I>::remove(removed_bag);
		}

		debug_assert_eq!(Self::sanity_check(), Ok(()));

		num_affected
	}

	/// Returns `true` if the list contains `id`, otherwise returns `false`.
	pub(crate) fn contains(id: &T::AccountId) -> bool {
		crate::ListNodes::<T, I>::contains_key(id)
	}

	/// Get the weight of the given node,
	pub fn get_weight(id: &T::AccountId) -> Result<VoteWeight, Error> {
		Node::<T>::get(id).map(|node| node.weight()).ok_or(Error::NonExistent)
	}

	/// Iterate over all nodes in all bags in the list.
	///
	/// Full iteration can be expensive; it's recommended to limit the number of items with
	/// `.take(n)`.
	pub(crate) fn iter() -> impl Iterator<Item = Node<T, I>> {
		// We need a touch of special handling here: because we permit `T::BagThresholds` to
		// omit the final bound, we need to ensure that we explicitly include that threshold in the
		// list.
		//
		// It's important to retain the ability to omit the final bound because it makes tests much
		// easier; they can just configure `type BagThresholds = ()`.
		let thresholds = T::BagThresholds::get();
		let iter = thresholds.iter().copied();
		let iter: Box<dyn Iterator<Item = u64>> = if thresholds.last() == Some(&VoteWeight::MAX) {
			// in the event that they included it, we can just pass the iterator through unchanged.
			Box::new(iter.rev())
		} else {
			// otherwise, insert it here.
			Box::new(iter.chain(iter::once(VoteWeight::MAX)).rev())
		};

		iter.filter_map(Bag::get).flat_map(|bag| bag.iter())
	}

	/// Insert several ids into the appropriate bags in the list. Continues with insertions
	/// if duplicates are detected.
	///
	/// Returns the final count of number of ids inserted.
	fn insert_many(
		ids: impl IntoIterator<Item = T::AccountId>,
		weight_of: impl Fn(&T::AccountId) -> VoteWeight,
	) -> u32 {
		let mut count = 0;
		ids.into_iter().for_each(|v| {
			let weight = weight_of(&v);
			if Self::insert(v, weight).is_ok() {
				count += 1;
			}
		});

		count
	}

	/// Insert a new id into the appropriate bag in the list.
	///
	/// Returns an error if the list already contains `id`.
	pub(crate) fn insert(id: T::AccountId, weight: VoteWeight) -> Result<(), Error> {
		if Self::contains(&id) {
			return Err(Error::Duplicate)
		}

		let bag_weight = notional_bag_for::<T, I>(weight);
		let mut bag = Bag::<T, I>::get_or_make(bag_weight);
		// unchecked insertion is okay; we just got the correct `notional_bag_for`.
		bag.insert_unchecked(id.clone(), weight);

		// new inserts are always the tail, so we must write the bag.
		bag.put();

		crate::log!(
			debug,
			"inserted {:?} with weight {} into bag {:?}, new count is {}",
			id,
			weight,
			bag_weight,
			crate::ListNodes::<T, I>::count(),
		);

		Ok(())
	}

	/// Remove an id from the list.
	pub(crate) fn remove(id: &T::AccountId) {
		Self::remove_many(sp_std::iter::once(id));
	}

	/// Remove many ids from the list.
	///
	/// This is more efficient than repeated calls to `Self::remove`.
	///
	/// Returns the final count of number of ids removed.
	fn remove_many<'a>(ids: impl IntoIterator<Item = &'a T::AccountId>) -> u32 {
		let mut bags = BTreeMap::new();
		let mut count = 0;

		for id in ids.into_iter() {
			let node = match Node::<T, I>::get(id) {
				Some(node) => node,
				None => continue,
			};
			count += 1;

			if !node.is_terminal() {
				// this node is not a head or a tail and thus the bag does not need to be updated
				node.excise()
			} else {
				// this node is a head or tail, so the bag needs to be updated
				let bag = bags
					.entry(node.bag_upper)
					.or_insert_with(|| Bag::<T, I>::get_or_make(node.bag_upper));
				// node.bag_upper must be correct, therefore this bag will contain this node.
				bag.remove_node_unchecked(&node);
			}

			// now get rid of the node itself
			node.remove_from_storage_unchecked()
		}

		for (_, bag) in bags {
			bag.put();
		}

		count
	}

	/// Update a node's position in the list.
	///
	/// If the node was in the correct bag, no effect. If the node was in the incorrect bag, they
	/// are moved into the correct bag.
	///
	/// Returns `Some((old_idx, new_idx))` if the node moved, otherwise `None`.
	///
	/// This operation is somewhat more efficient than simply calling [`self.remove`] followed by
	/// [`self.insert`]. However, given large quantities of nodes to move, it may be more efficient
	/// to call [`self.remove_many`] followed by [`self.insert_many`].
	pub(crate) fn update_position_for(
		node: Node<T, I>,
		new_weight: VoteWeight,
	) -> Option<(VoteWeight, VoteWeight)> {
		node.is_misplaced(new_weight).then(move || {
			let old_bag_upper = node.bag_upper;

			if !node.is_terminal() {
				// this node is not a head or a tail, so we can just cut it out of the list. update
				// and put the prev and next of this node, we do `node.put` inside `insert_note`.
				node.excise();
			} else if let Some(mut bag) = Bag::<T, I>::get(node.bag_upper) {
				// this is a head or tail, so the bag must be updated.
				bag.remove_node_unchecked(&node);
				bag.put();
			} else {
				crate::log!(
					error,
					"Node {:?} did not have a bag; ListBags is in an inconsistent state",
					node.id,
				);
				debug_assert!(false, "every node must have an extant bag associated with it");
			}

			// put the node into the appropriate new bag.
			let new_bag_upper = notional_bag_for::<T, I>(new_weight);
			let mut bag = Bag::<T, I>::get_or_make(new_bag_upper);
			// prev, next, and bag_upper of the node are updated inside `insert_node`, also
			// `node.put` is in there.
			bag.insert_node_unchecked(node);
			bag.put();

			(old_bag_upper, new_bag_upper)
		})
	}

	/// Put `heavier_id` to the position directly in front of `lighter_id`. Both ids must be in the
	/// same bag and the `weight_of` `lighter_id` must be less than that of `heavier_id`.
	pub(crate) fn put_in_front_of(
		lighter_id: &T::AccountId,
		heavier_id: &T::AccountId,
	) -> Result<(), crate::pallet::Error<T, I>> {
		use crate::pallet;
		use frame_support::ensure;

		let lighter_node = Node::<T, I>::get(&lighter_id).ok_or(pallet::Error::IdNotFound)?;
		let heavier_node = Node::<T, I>::get(&heavier_id).ok_or(pallet::Error::IdNotFound)?;

		ensure!(lighter_node.bag_upper == heavier_node.bag_upper, pallet::Error::NotInSameBag);

		// this is the most expensive check, so we do it last.
		ensure!(
			T::VoteWeightProvider::vote_weight(&heavier_id) >
				T::VoteWeightProvider::vote_weight(&lighter_id),
			pallet::Error::NotHeavier
		);

		// remove the heavier node from this list. Note that this removes the node from storage and
		// decrements the node counter.
		Self::remove(&heavier_id);

		// re-fetch `lighter_node` from storage since it may have been updated when `heavier_node`
		// was removed.
		let lighter_node = Node::<T, I>::get(&lighter_id).ok_or_else(|| {
			debug_assert!(false, "id that should exist cannot be found");
			crate::log!(warn, "id that should exist cannot be found");
			pallet::Error::IdNotFound
		})?;

		// insert `heavier_node` directly in front of `lighter_node`. This will update both nodes
		// in storage and update the node counter.
		Self::insert_at_unchecked(lighter_node, heavier_node);

		Ok(())
	}

	/// Insert `node` directly in front of `at`.
	///
	/// WARNINGS:
	/// - this is a naive function in that it does not check if `node` belongs to the same bag as
	/// `at`. It is expected that the call site will check preconditions.
	/// - this will panic if `at.bag_upper` is not a bag that already exists in storage.
	fn insert_at_unchecked(mut at: Node<T, I>, mut node: Node<T, I>) {
		// connect `node` to its new `prev`.
		node.prev = at.prev.clone();
		if let Some(mut prev) = at.prev() {
			prev.next = Some(node.id().clone());
			prev.put()
		}

		// connect `node` and `at`.
		node.next = Some(at.id().clone());
		at.prev = Some(node.id().clone());

		if node.is_terminal() {
			// `node` is the new head, so we make sure the bag is updated. Note,
			// since `node` is always in front of `at` we know that 1) there is always at least 2
			// nodes in the bag, and 2) only `node` could be the head and only `at` could be the
			// tail.
			let mut bag = Bag::<T, I>::get(at.bag_upper)
				.expect("given nodes must always have a valid bag. qed.");

			if node.prev == None {
				bag.head = Some(node.id().clone())
			}

			bag.put()
		};

		// write the updated nodes to storage.
		at.put();
		node.put();
	}

	/// Sanity check the list.
	///
	/// This should be called from the call-site, whenever one of the mutating apis (e.g. `insert`)
	/// is being used, after all other staking data (such as counter) has been updated. It checks:
	///
	/// * there are no duplicate ids,
	/// * length of this list is in sync with `ListNodes::count()`,
	/// * and sanity-checks all bags and nodes. This will cascade down all the checks and makes sure
	/// all bags and nodes are checked per *any* update to `List`.
	#[cfg(feature = "std")]
	pub(crate) fn sanity_check() -> Result<(), &'static str> {
		use frame_support::ensure;
		let mut seen_in_list = BTreeSet::new();
		ensure!(
			Self::iter().map(|node| node.id).all(|id| seen_in_list.insert(id)),
			"duplicate identified",
		);

		let iter_count = Self::iter().count() as u32;
		let stored_count = crate::ListNodes::<T, I>::count();
		let nodes_count = crate::ListNodes::<T, I>::iter().count() as u32;
		ensure!(iter_count == stored_count, "iter_count != stored_count");
		ensure!(stored_count == nodes_count, "stored_count != nodes_count");

		crate::log!(debug, "count of nodes: {}", stored_count);

		let active_bags = {
			let thresholds = T::BagThresholds::get().iter().copied();
			let thresholds: Vec<u64> = if thresholds.clone().last() == Some(VoteWeight::MAX) {
				// in the event that they included it, we don't need to make any changes
				thresholds.collect()
			} else {
				// otherwise, insert it here.
				thresholds.chain(iter::once(VoteWeight::MAX)).collect()
			};
			thresholds.into_iter().filter_map(|t| Bag::<T, I>::get(t))
		};

		let _ = active_bags.clone().map(|b| b.sanity_check()).collect::<Result<_, _>>()?;

		let nodes_in_bags_count =
			active_bags.clone().fold(0u32, |acc, cur| acc + cur.iter().count() as u32);
		ensure!(nodes_count == nodes_in_bags_count, "stored_count != nodes_in_bags_count");

		crate::log!(debug, "count of active bags {}", active_bags.count());

		// check that all nodes are sane. We check the `ListNodes` storage item directly in case we
		// have some "stale" nodes that are not in a bag.
		for (_id, node) in crate::ListNodes::<T, I>::iter() {
			node.sanity_check()?
		}

		Ok(())
	}

	#[cfg(not(feature = "std"))]
	pub(crate) fn sanity_check() -> Result<(), &'static str> {
		Ok(())
	}

	/// Returns the nodes of all non-empty bags. For testing and benchmarks.
	#[cfg(any(feature = "std", feature = "runtime-benchmarks"))]
	#[allow(dead_code)]
	pub(crate) fn get_bags() -> Vec<(VoteWeight, Vec<T::AccountId>)> {
		use frame_support::traits::Get as _;

		let thresholds = T::BagThresholds::get();
		let iter = thresholds.iter().copied();
		let iter: Box<dyn Iterator<Item = u64>> = if thresholds.last() == Some(&VoteWeight::MAX) {
			// in the event that they included it, we can just pass the iterator through unchanged.
			Box::new(iter)
		} else {
			// otherwise, insert it here.
			Box::new(iter.chain(sp_std::iter::once(VoteWeight::MAX)))
		};

		iter.filter_map(|t| {
			Bag::<T, I>::get(t)
				.map(|bag| (t, bag.iter().map(|n| n.id().clone()).collect::<Vec<_>>()))
		})
		.collect::<Vec<_>>()
	}
}

/// A Bag is a doubly-linked list of ids, where each id is mapped to a [`Node`].
///
/// Note that we maintain both head and tail pointers. While it would be possible to get away with
/// maintaining only a head pointer and cons-ing elements onto the front of the list, it's more
/// desirable to ensure that there is some element of first-come, first-serve to the list's
/// iteration so that there's no incentive to churn ids positioning to improve the chances of
/// appearing within the ids set.
#[derive(DefaultNoBound, Encode, Decode, MaxEncodedLen, TypeInfo)]
#[codec(mel_bound())]
#[scale_info(skip_type_params(T, I))]
#[cfg_attr(feature = "std", derive(frame_support::DebugNoBound, Clone, PartialEq))]
pub struct Bag<T: Config<I>, I: 'static = ()> {
	phantom: PhantomData<I>,
	head: Option<T::AccountId>,
	tail: Option<T::AccountId>,

	#[codec(skip)]
	bag_upper: VoteWeight,
}

impl<T: Config<I>, I: 'static> Bag<T, I> {
	#[cfg(test)]
	pub(crate) fn new(
		phantom: PhantomData<I>,
		head: Option<T::AccountId>,
		tail: Option<T::AccountId>,
		bag_upper: VoteWeight,
	) -> Self {
		Self { phantom, head, tail, bag_upper }
	}

	/// Get a bag by its upper vote weight.
	pub(crate) fn get(bag_upper: VoteWeight) -> Option<Bag<T, I>> {
		crate::ListBags::<T, I>::try_get(bag_upper).ok().map(|mut bag| {
			bag.bag_upper = bag_upper;
			bag
		})
	}

	/// Get a bag by its upper vote weight or make it, appropriately initialized. Does not check if
	/// if `bag_upper` is a valid threshold.
	fn get_or_make(bag_upper: VoteWeight) -> Bag<T, I> {
		Self::get(bag_upper).unwrap_or(Bag { bag_upper, ..Default::default() })
	}

	/// `True` if self is empty.
	fn is_empty(&self) -> bool {
		self.head.is_none() && self.tail.is_none()
	}

	/// Put the bag back into storage.
	fn put(self) {
		if self.is_empty() {
			crate::ListBags::<T, I>::remove(self.bag_upper);
		} else {
			crate::ListBags::<T, I>::insert(self.bag_upper, self);
		}
	}

	/// Get the head node in this bag.
	fn head(&self) -> Option<Node<T, I>> {
		self.head.as_ref().and_then(|id| Node::get(id))
	}

	/// Get the tail node in this bag.
	fn tail(&self) -> Option<Node<T, I>> {
		self.tail.as_ref().and_then(|id| Node::get(id))
	}

	/// Iterate over the nodes in this bag.
	pub(crate) fn iter(&self) -> impl Iterator<Item = Node<T, I>> {
		sp_std::iter::successors(self.head(), |prev| prev.next())
	}

	/// Insert a new id into this bag.
	///
	/// This is private on purpose because it's naive: it doesn't check whether this is the
	/// appropriate bag for this id at all. Generally, use [`List::insert`] instead.
	///
	/// Storage note: this modifies storage, but only for the nodes. You still need to call
	/// `self.put()` after use.
	fn insert_unchecked(&mut self, id: T::AccountId, weight: VoteWeight) {
		// insert_node will overwrite `prev`, `next` and `bag_upper` to the proper values. As long
		// as this bag is the correct one, we're good. All calls to this must come after getting the
		// correct [`notional_bag_for`].
<<<<<<< HEAD
		self.insert_node_unchecked(Node::<T> { id, weight, prev: None, next: None, bag_upper: 0 });
=======
		self.insert_node_unchecked(Node::<T, I> {
			phantom: Default::default(),
			id,
			prev: None,
			next: None,
			bag_upper: 0,
		});
>>>>>>> 03049776
	}

	/// Insert a node into this bag.
	///
	/// This is private on purpose because it's naive; it doesn't check whether this is the
	/// appropriate bag for this node at all. Generally, use [`List::insert`] instead.
	///
	/// Storage note: this modifies storage, but only for the node. You still need to call
	/// `self.put()` after use.
	fn insert_node_unchecked(&mut self, mut node: Node<T, I>) {
		if let Some(tail) = &self.tail {
			if *tail == node.id {
				// this should never happen, but this check prevents one path to a worst case
				// infinite loop.
				debug_assert!(false, "system logic error: inserting a node who has the id of tail");
				crate::log!(warn, "system logic error: inserting a node who has the id of tail");
				return
			};
		}

		// re-set the `bag_upper`. Regardless of whatever the node had previously, now it is going
		// to be `self.bag_upper`.
		node.bag_upper = self.bag_upper;

		let id = node.id.clone();
		// update this node now, treating it as the new tail.
		node.prev = self.tail.clone();
		node.next = None;
		node.put();

		// update the previous tail.
		if let Some(mut old_tail) = self.tail() {
			old_tail.next = Some(id.clone());
			old_tail.put();
		}
		self.tail = Some(id.clone());

		// ensure head exist. This is only set when the length of the bag is just 1, i.e. if this is
		// the first insertion into the bag. In this case, both head and tail should point to the
		// same node.
		if self.head.is_none() {
			self.head = Some(id.clone());
			debug_assert!(self.iter().count() == 1);
		}
	}

	/// Remove a node from this bag.
	///
	/// This is private on purpose because it doesn't check whether this bag contains the node in
	/// the first place. Generally, use [`List::remove`] instead, similar to `insert_unchecked`.
	///
	/// Storage note: this modifies storage, but only for adjacent nodes. You still need to call
	/// `self.put()` and `ListNodes::remove(id)` to update storage for the bag and `node`.
	fn remove_node_unchecked(&mut self, node: &Node<T, I>) {
		// reassign neighboring nodes.
		node.excise();

		// clear the bag head/tail pointers as necessary.
		if self.tail.as_ref() == Some(&node.id) {
			self.tail = node.prev.clone();
		}
		if self.head.as_ref() == Some(&node.id) {
			self.head = node.next.clone();
		}
	}

	/// Sanity check this bag.
	///
	/// Should be called by the call-site, after any mutating operation on a bag. The call site of
	/// this struct is always `List`.
	///
	/// * Ensures head has no prev.
	/// * Ensures tail has no next.
	/// * Ensures there are no loops, traversal from head to tail is correct.
	#[cfg(feature = "std")]
	fn sanity_check(&self) -> Result<(), &'static str> {
		frame_support::ensure!(
			self.head()
				.map(|head| head.prev().is_none())
				// if there is no head, then there must not be a tail, meaning that the bag is
				// empty.
				.unwrap_or_else(|| self.tail.is_none()),
			"head has a prev"
		);

		frame_support::ensure!(
			self.tail()
				.map(|tail| tail.next().is_none())
				// if there is no tail, then there must not be a head, meaning that the bag is
				// empty.
				.unwrap_or_else(|| self.head.is_none()),
			"tail has a next"
		);

		let mut seen_in_bag = BTreeSet::new();
		frame_support::ensure!(
			self.iter()
				.map(|node| node.id)
				// each voter is only seen once, thus there is no cycle within a bag
				.all(|voter| seen_in_bag.insert(voter)),
			"duplicate found in bag"
		);

		Ok(())
	}

	#[cfg(not(feature = "std"))]
	fn sanity_check(&self) -> Result<(), &'static str> {
		Ok(())
	}

	/// Iterate over the nodes in this bag (public for tests).
	#[cfg(feature = "std")]
	#[allow(dead_code)]
	pub fn std_iter(&self) -> impl Iterator<Item = Node<T, I>> {
		sp_std::iter::successors(self.head(), |prev| prev.next())
	}

	/// Check if the bag contains a node with `id`.
	#[cfg(feature = "std")]
	fn contains(&self, id: &T::AccountId) -> bool {
		self.iter().any(|n| n.id() == id)
	}
}

/// A Node is the fundamental element comprising the doubly-linked list described by `Bag`.
#[derive(Encode, Decode, MaxEncodedLen, TypeInfo)]
#[codec(mel_bound())]
#[scale_info(skip_type_params(T, I))]
#[cfg_attr(feature = "std", derive(frame_support::DebugNoBound, Clone, PartialEq))]
pub struct Node<T: Config<I>, I: 'static = ()> {
	phantom: PhantomData<I>,
	id: T::AccountId,
	prev: Option<T::AccountId>,
	next: Option<T::AccountId>,
	bag_upper: VoteWeight,
	weight: VoteWeight,
}

impl<T: Config<I>, I: 'static> Node<T, I> {
	/// Get a node by id.
	pub fn get(id: &T::AccountId) -> Option<Node<T, I>> {
		crate::ListNodes::<T, I>::try_get(id).ok()
	}

	/// Put the node back into storage.
	fn put(self) {
		crate::ListNodes::<T, I>::insert(self.id.clone(), self);
	}

	/// Update neighboring nodes to point to reach other.
	///
	/// Only updates storage for adjacent nodes, but not `self`; so the user may need to call
	/// `self.put`.
	fn excise(&self) {
		// Update previous node.
		if let Some(mut prev) = self.prev() {
			prev.next = self.next.clone();
			prev.put();
		}
		// Update next self.
		if let Some(mut next) = self.next() {
			next.prev = self.prev.clone();
			next.put();
		}
	}

	/// This is a naive function that removes a node from the `ListNodes` storage item.
	///
	/// It is naive because it does not check if the node has first been removed from its bag.
	fn remove_from_storage_unchecked(&self) {
		crate::ListNodes::<T, I>::remove(&self.id)
	}

	/// Get the previous node in the bag.
	fn prev(&self) -> Option<Node<T, I>> {
		self.prev.as_ref().and_then(|id| Node::get(id))
	}

	/// Get the next node in the bag.
	fn next(&self) -> Option<Node<T, I>> {
		self.next.as_ref().and_then(|id| Node::get(id))
	}

	/// `true` when this voter is in the wrong bag.
	pub fn is_misplaced(&self, current_weight: VoteWeight) -> bool {
		notional_bag_for::<T, I>(current_weight) != self.bag_upper
	}

	/// `true` when this voter is a bag head or tail.
	fn is_terminal(&self) -> bool {
		self.prev.is_none() || self.next.is_none()
	}

	/// Get the underlying voter.
	pub(crate) fn id(&self) -> &T::AccountId {
		&self.id
	}

	/// Get the current vote weight of the node.
	pub(crate) fn weight(&self) -> VoteWeight {
		self.weight
	}

	/// Get the underlying voter (public fo tests).
	#[cfg(feature = "std")]
	#[allow(dead_code)]
	pub fn std_id(&self) -> &T::AccountId {
		&self.id
	}

	/// The bag this nodes belongs to (public for benchmarks).
	#[cfg(feature = "runtime-benchmarks")]
	#[allow(dead_code)]
	pub fn bag_upper(&self) -> VoteWeight {
		self.bag_upper
	}

	#[cfg(feature = "std")]
	fn sanity_check(&self) -> Result<(), &'static str> {
		let expected_bag = Bag::<T, I>::get(self.bag_upper).ok_or("bag not found for node")?;

		let id = self.id();

		frame_support::ensure!(
			expected_bag.contains(id),
			"node does not exist in the expected bag"
		);

		let non_terminal_check = !self.is_terminal() &&
			expected_bag.head.as_ref() != Some(id) &&
			expected_bag.tail.as_ref() != Some(id);
		let terminal_check =
			expected_bag.head.as_ref() == Some(id) || expected_bag.tail.as_ref() == Some(id);
		frame_support::ensure!(
			non_terminal_check || terminal_check,
			"a terminal node is neither its bag head or tail"
		);

		Ok(())
	}
}<|MERGE_RESOLUTION|>--- conflicted
+++ resolved
@@ -27,7 +27,10 @@
 use crate::Config;
 use codec::{Decode, Encode, MaxEncodedLen};
 use frame_election_provider_support::{VoteWeight, VoteWeightProvider};
-use frame_support::{traits::Get, DefaultNoBound};
+use frame_support::{
+	traits::{Defensive, Get},
+	DefaultNoBound,
+};
 use scale_info::TypeInfo;
 use sp_std::{
 	boxed::Box,
@@ -221,7 +224,7 @@
 
 	/// Get the weight of the given node,
 	pub fn get_weight(id: &T::AccountId) -> Result<VoteWeight, Error> {
-		Node::<T>::get(id).map(|node| node.weight()).ok_or(Error::NonExistent)
+		Node::<T, I>::get(id).map(|node| node.weight()).ok_or(Error::NonExistent)
 	}
 
 	/// Iterate over all nodes in all bags in the list.
@@ -296,8 +299,12 @@
 	}
 
 	/// Remove an id from the list.
-	pub(crate) fn remove(id: &T::AccountId) {
-		Self::remove_many(sp_std::iter::once(id));
+	pub(crate) fn remove(id: &T::AccountId) -> Result<(), Error> {
+		if !Self::contains(id) {
+			return Err(Error::NonExistent)
+		}
+		let _ = Self::remove_many(sp_std::iter::once(id));
+		Ok(())
 	}
 
 	/// Remove many ids from the list.
@@ -350,10 +357,19 @@
 	/// [`self.insert`]. However, given large quantities of nodes to move, it may be more efficient
 	/// to call [`self.remove_many`] followed by [`self.insert_many`].
 	pub(crate) fn update_position_for(
-		node: Node<T, I>,
+		mut node: Node<T, I>,
 		new_weight: VoteWeight,
 	) -> Option<(VoteWeight, VoteWeight)> {
-		node.is_misplaced(new_weight).then(move || {
+		crate::log!(
+			debug,
+			"trying to rebag {:?} from {:?} to {:?} ({})",
+			node.id,
+			node.weight(),
+			new_weight,
+			node.is_misplaced(new_weight)
+		);
+		node.weight = new_weight;
+		if node.is_misplaced(new_weight) {
 			let old_bag_upper = node.bag_upper;
 
 			if !node.is_terminal() {
@@ -381,8 +397,12 @@
 			bag.insert_node_unchecked(node);
 			bag.put();
 
-			(old_bag_upper, new_bag_upper)
-		})
+			Some((old_bag_upper, new_bag_upper))
+		} else {
+			// just write the new weight.
+			node.put();
+			None
+		}
 	}
 
 	/// Put `heavier_id` to the position directly in front of `lighter_id`. Both ids must be in the
@@ -408,7 +428,8 @@
 
 		// remove the heavier node from this list. Note that this removes the node from storage and
 		// decrements the node counter.
-		Self::remove(&heavier_id);
+		// defensive: both nodes have been checked to exist.
+		let _ = Self::remove(&heavier_id).defensive();
 
 		// re-fetch `lighter_node` from storage since it may have been updated when `heavier_node`
 		// was removed.
@@ -487,7 +508,7 @@
 		ensure!(iter_count == stored_count, "iter_count != stored_count");
 		ensure!(stored_count == nodes_count, "stored_count != nodes_count");
 
-		crate::log!(debug, "count of nodes: {}", stored_count);
+		crate::log!(trace, "count of nodes: {}", stored_count);
 
 		let active_bags = {
 			let thresholds = T::BagThresholds::get().iter().copied();
@@ -507,7 +528,7 @@
 			active_bags.clone().fold(0u32, |acc, cur| acc + cur.iter().count() as u32);
 		ensure!(nodes_count == nodes_in_bags_count, "stored_count != nodes_in_bags_count");
 
-		crate::log!(debug, "count of active bags {}", active_bags.count());
+		crate::log!(trace, "count of active bags {}", active_bags.count());
 
 		// check that all nodes are sane. We check the `ListNodes` storage item directly in case we
 		// have some "stale" nodes that are not in a bag.
@@ -632,17 +653,14 @@
 		// insert_node will overwrite `prev`, `next` and `bag_upper` to the proper values. As long
 		// as this bag is the correct one, we're good. All calls to this must come after getting the
 		// correct [`notional_bag_for`].
-<<<<<<< HEAD
-		self.insert_node_unchecked(Node::<T> { id, weight, prev: None, next: None, bag_upper: 0 });
-=======
 		self.insert_node_unchecked(Node::<T, I> {
 			phantom: Default::default(),
+			weight,
 			id,
 			prev: None,
 			next: None,
 			bag_upper: 0,
 		});
->>>>>>> 03049776
 	}
 
 	/// Insert a node into this bag.
