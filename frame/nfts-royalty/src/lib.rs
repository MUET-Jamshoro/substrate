// This file is part of Substrate.

// Copyright (C) Parity Technologies (UK) Ltd.
// SPDX-License-Identifier: Apache-2.0

// Licensed under the Apache License, Version 2.0 (the "License");
// you may not use this file except in compliance with the License.
// You may obtain a copy of the License at
//
// 	http://www.apache.org/licenses/LICENSE-2.0
//
// Unless required by applicable law or agreed to in writing, software
// distributed under the License is distributed on an "AS IS" BASIS,
// WITHOUT WARRANTIES OR CONDITIONS OF ANY KIND, either express or implied.
// See the License for the specific language governing permissions and
// limitations under the License.

//! # NFTs Royalty Pallet
//!
//! A pallet for dealing with NFT royalties.
//!
//! ## Related Modules
//!
//! * [`System`](../frame_system/index.html)
//! * [`Support`](../frame_support/index.html)

#![cfg_attr(not(feature = "std"), no_std)]

mod types;

#[cfg(feature = "runtime-benchmarks")]
mod benchmarking;
#[cfg(test)]
pub mod mock;
#[cfg(test)]
mod tests;

pub use pallet::*;
pub use scale_info::Type;

#[frame_support::pallet]
pub mod pallet {
	use super::*;
	use sp_std::{fmt::Display};

	use frame_support::{
		pallet_prelude::*,
<<<<<<< HEAD
		sp_runtime::traits::{AccountIdConversion, StaticLookup, Permill},
=======
>>>>>>> 6ebdbffe
		traits::{
			tokens::{
				nonfungibles_v2::{Inspect as NonFungiblesInspect, Transfer}
			},
			ReservableCurrency
		}
	};


	#[pallet::pallet]
	#[pallet::generate_store(pub(super) trait Store)]
	pub struct Pallet<T>(_);

	#[pallet::config]
	pub trait Config: frame_system::Config {
		/// The overarching event type.
		type RuntimeEvent: From<Event<Self>> + IsType<<Self as frame_system::Config>::RuntimeEvent>;

		/// The currency mechanism, used for paying for deposits.
		type Currency: ReservableCurrency<Self::AccountId>;

		/// Identifier for the collection of NFT.
		type NftCollectionId: Member + Parameter + MaxEncodedLen + Copy + Display;

		/// The type used to identify an NFT within a collection.
		type NftId: Member + Parameter + MaxEncodedLen + Copy + Display;

		/// Registry for minted NFTs.
		type Nfts: NonFungiblesInspect<
				Self::AccountId,
				ItemId = Self::NftId,
				CollectionId = Self::NftCollectionId,
			> + Transfer<Self::AccountId>;
	}

	/// Keeps track of the corresponding NFT ID, royalty percentage, and royalty recipient.
	#[pallet::storage]
	#[pallet::getter(fn nft_with_royalty)]
	pub type NftWithRoyalty<T: Config> = StorageMap<
		_,
		Blake2_128Concat,
		(T::NftCollectionId, T::NftId),
		RoyaltyDetails<T::AccountId>,
		OptionQuery,
	>;

	#[pallet::event]
	#[pallet::generate_deposit(pub(super) fn deposit_event)]
	pub enum Event<T: Config> {
		/// An NFT roaylty was successfully created.
		NftRoyaltyCreated {
			nft_collection: T::NftCollectionId,
			nft: T::NftId,
			royalty_percentage: Permill,
			recipient: T::AccountId,,
		}
	}

	#[pallet::error]
	pub enum Error<T> {
		// errors
	}

	#[pallet::call]
	impl<T: Config> Pallet<T> {	
		// public functions
	}

	impl<T: Config> Pallet<T> {
		// private functions
	}
}<|MERGE_RESOLUTION|>--- conflicted
+++ resolved
@@ -45,10 +45,7 @@
 
 	use frame_support::{
 		pallet_prelude::*,
-<<<<<<< HEAD
 		sp_runtime::traits::{AccountIdConversion, StaticLookup, Permill},
-=======
->>>>>>> 6ebdbffe
 		traits::{
 			tokens::{
 				nonfungibles_v2::{Inspect as NonFungiblesInspect, Transfer}
