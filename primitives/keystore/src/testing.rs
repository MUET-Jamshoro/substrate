// This file is part of Substrate.

// Copyright (C) Parity Technologies (UK) Ltd.
// SPDX-License-Identifier: Apache-2.0

// Licensed under the Apache License, Version 2.0 (the "License");
// you may not use this file except in compliance with the License.
// You may obtain a copy of the License at
//
// 	http://www.apache.org/licenses/LICENSE-2.0
//
// Unless required by applicable law or agreed to in writing, software
// distributed under the License is distributed on an "AS IS" BASIS,
// WITHOUT WARRANTIES OR CONDITIONS OF ANY KIND, either express or implied.
// See the License for the specific language governing permissions and
// limitations under the License.

//! Types that should only be used for testing!

use sp_core::{
	bls381,
	crypto::{ByteArray, KeyTypeId, Pair},
	ecdsa, ed25519, sr25519,
};

use crate::{
	vrf::{make_transcript, VRFSignature, VRFTranscriptData},
	Error, Keystore, KeystorePtr,
};

use parking_lot::RwLock;
use std::{collections::HashMap, sync::Arc};

/// A keystore implementation usable in tests.
#[derive(Default)]
pub struct MemoryKeystore {
	/// `KeyTypeId` maps to public keys and public keys map to private keys.
	keys: Arc<RwLock<HashMap<KeyTypeId, HashMap<Vec<u8>, String>>>>,
}

impl MemoryKeystore {
	/// Creates a new instance of `Self`.
	pub fn new() -> Self {
		Self::default()
	}

	fn pair<T: Pair>(&self, key_type: KeyTypeId, public: &T::Public) -> Option<T> {
		self.keys.read().get(&key_type).and_then(|inner| {
			inner
				.get(public.as_slice())
				.map(|s| T::from_string(s, None).expect("seed slice is valid"))
		})
	}
<<<<<<< HEAD

	fn bls381_key_pair(&self, id: KeyTypeId, pub_key: &bls381::Public) -> Option<bls381::Pair> {
		self.keys.read().get(&id).and_then(|inner| {
			inner
				.get(pub_key.as_slice())
				.map(|s| bls381::Pair::from_string(s, None).expect("`bls` seed slice is valid"))
		})
	}
}
=======
>>>>>>> 14f1a395

	fn public_keys<T: Pair>(&self, key_type: KeyTypeId) -> Vec<T::Public> {
		self.keys
			.read()
			.get(&key_type)
			.map(|keys| {
				keys.values()
					.map(|s| T::from_string(s, None).expect("seed slice is valid"))
					.map(|p| p.public())
					.collect()
			})
			.unwrap_or_default()
	}

	fn generate_new<T: Pair>(
		&self,
		key_type: KeyTypeId,
		seed: Option<&str>,
	) -> Result<T::Public, Error> {
		match seed {
			Some(seed) => {
				let pair = T::from_string(seed, None)
					.map_err(|_| Error::ValidationError("Generates a pair.".to_owned()))?;
				self.keys
					.write()
					.entry(key_type)
					.or_default()
					.insert(pair.public().to_raw_vec(), seed.into());
				Ok(pair.public())
			},
			None => {
				let (pair, phrase, _) = T::generate_with_phrase(None);
				self.keys
					.write()
					.entry(key_type)
					.or_default()
					.insert(pair.public().to_raw_vec(), phrase);
				Ok(pair.public())
			},
		}
	}

	fn sign<T: Pair>(
		&self,
		key_type: KeyTypeId,
		public: &T::Public,
		msg: &[u8],
	) -> Result<Option<T::Signature>, Error> {
		let sig = self.pair::<T>(key_type, public).map(|pair| pair.sign(msg));
		Ok(sig)
	}
}

impl Keystore for MemoryKeystore {
	fn sr25519_public_keys(&self, key_type: KeyTypeId) -> Vec<sr25519::Public> {
		self.public_keys::<sr25519::Pair>(key_type)
	}

	fn sr25519_generate_new(
		&self,
		key_type: KeyTypeId,
		seed: Option<&str>,
	) -> Result<sr25519::Public, Error> {
		self.generate_new::<sr25519::Pair>(key_type, seed)
	}

	fn sr25519_sign(
		&self,
		key_type: KeyTypeId,
		public: &sr25519::Public,
		msg: &[u8],
	) -> Result<Option<sr25519::Signature>, Error> {
		self.sign::<sr25519::Pair>(key_type, public, msg)
	}

	fn sr25519_vrf_sign(
		&self,
		key_type: KeyTypeId,
		public: &sr25519::Public,
		transcript_data: VRFTranscriptData,
	) -> Result<Option<VRFSignature>, Error> {
		let sig = self.pair::<sr25519::Pair>(key_type, public).map(|pair| {
			let transcript = make_transcript(transcript_data);
			let (inout, proof, _) = pair.as_ref().vrf_sign(transcript);
			VRFSignature { output: inout.to_output(), proof }
		});
		Ok(sig)
	}

	fn ed25519_public_keys(&self, key_type: KeyTypeId) -> Vec<ed25519::Public> {
		self.public_keys::<ed25519::Pair>(key_type)
	}

	fn ed25519_generate_new(
		&self,
		key_type: KeyTypeId,
		seed: Option<&str>,
	) -> Result<ed25519::Public, Error> {
		self.generate_new::<ed25519::Pair>(key_type, seed)
	}

	fn ed25519_sign(
		&self,
		key_type: KeyTypeId,
		public: &ed25519::Public,
		msg: &[u8],
	) -> Result<Option<ed25519::Signature>, Error> {
		self.sign::<ed25519::Pair>(key_type, public, msg)
	}

	fn ecdsa_public_keys(&self, key_type: KeyTypeId) -> Vec<ecdsa::Public> {
		self.public_keys::<ecdsa::Pair>(key_type)
	}

	fn ecdsa_generate_new(
		&self,
		key_type: KeyTypeId,
		seed: Option<&str>,
	) -> Result<ecdsa::Public, Error> {
		self.generate_new::<ecdsa::Pair>(key_type, seed)
	}

	fn ecdsa_sign(
		&self,
		key_type: KeyTypeId,
		public: &ecdsa::Public,
		msg: &[u8],
	) -> Result<Option<ecdsa::Signature>, Error> {
		self.sign::<ecdsa::Pair>(key_type, public, msg)
	}

	fn ecdsa_sign_prehashed(
		&self,
		key_type: KeyTypeId,
		public: &ecdsa::Public,
		msg: &[u8; 32],
	) -> Result<Option<ecdsa::Signature>, Error> {
		let sig = self.pair::<ecdsa::Pair>(key_type, public).map(|pair| pair.sign_prehashed(msg));
		Ok(sig)
	}

	fn bls381_public_keys(&self, key_type: KeyTypeId) -> Vec<bls381::Public> {
		self.keys
			.read()
			.get(&key_type)
			.map(|keys| {
				keys.values()
					.map(|s| bls381::Pair::from_string(s, None).expect("`bls` seed slice is valid"))
					.map(|p| p.public())
					.collect()
			})
			.unwrap_or_default()
	}

	fn bls381_generate_new(
		&self,
		key_type: KeyTypeId,
		seed: Option<&str>,
	) -> Result<bls381::Public, Error> {
		match seed {
			Some(seed) => {
				let pair = bls381::Pair::from_string(seed, None)
					.map_err(|_| Error::ValidationError("Generates an `bls` pair.".to_owned()))?;
				self.keys
					.write()
					.entry(key_type)
					.or_default()
					.insert(pair.public().to_raw_vec(), seed.into());
				Ok(pair.public())
			},
			None => {
				let (pair, phrase, _) = bls381::Pair::generate_with_phrase(None);
				self.keys
					.write()
					.entry(key_type)
					.or_default()
					.insert(pair.public().to_raw_vec(), phrase);
				Ok(pair.public())
			},
		}
	}

	fn bls381_sign(
		&self,
		key_type: KeyTypeId,
		public: &bls381::Public,
		msg: &[u8],
	) -> Result<Option<bls381::Signature>, Error> {
		Ok(self.bls381_key_pair(key_type, public).map(|pair| pair.sign(msg)))
	}

	fn insert(&self, key_type: KeyTypeId, suri: &str, public: &[u8]) -> Result<(), ()> {
		self.keys
			.write()
			.entry(key_type)
			.or_default()
			.insert(public.to_owned(), suri.to_string());
		Ok(())
	}

	fn keys(&self, key_type: KeyTypeId) -> Result<Vec<Vec<u8>>, Error> {
		let keys = self
			.keys
			.read()
			.get(&key_type)
			.map(|map| map.keys().cloned().collect())
			.unwrap_or_default();
		Ok(keys)
	}

	fn has_keys(&self, public_keys: &[(Vec<u8>, KeyTypeId)]) -> bool {
		public_keys
			.iter()
			.all(|(k, t)| self.keys.read().get(t).and_then(|s| s.get(k)).is_some())
	}
}

impl Into<KeystorePtr> for MemoryKeystore {
	fn into(self) -> KeystorePtr {
		Arc::new(self)
	}
}

#[cfg(test)]
mod tests {
	use super::*;
	use crate::vrf::VRFTranscriptValue;
	use sp_core::{
		sr25519,
		testing::{ECDSA, ED25519, SR25519},
	};

	#[test]
	fn store_key_and_extract() {
		let store = MemoryKeystore::new();

		let public = store.ed25519_generate_new(ED25519, None).expect("Generates key");

		let public_keys = store.ed25519_public_keys(ED25519);

		assert!(public_keys.contains(&public.into()));
	}

	#[test]
	fn store_unknown_and_extract_it() {
		let store = MemoryKeystore::new();

		let secret_uri = "//Alice";
		let key_pair = sr25519::Pair::from_string(secret_uri, None).expect("Generates key pair");

		store
			.insert(SR25519, secret_uri, key_pair.public().as_ref())
			.expect("Inserts unknown key");

		let public_keys = store.sr25519_public_keys(SR25519);

		assert!(public_keys.contains(&key_pair.public().into()));
	}

	#[test]
	fn vrf_sign() {
		let store = MemoryKeystore::new();

		let secret_uri = "//Alice";
		let key_pair = sr25519::Pair::from_string(secret_uri, None).expect("Generates key pair");

		let transcript_data = VRFTranscriptData {
			label: b"Test",
			items: vec![
				("one", VRFTranscriptValue::U64(1)),
				("two", VRFTranscriptValue::U64(2)),
				("three", VRFTranscriptValue::Bytes("test".as_bytes().to_vec())),
			],
		};

		let result = store.sr25519_vrf_sign(SR25519, &key_pair.public(), transcript_data.clone());
		assert!(result.unwrap().is_none());

		store
			.insert(SR25519, secret_uri, key_pair.public().as_ref())
			.expect("Inserts unknown key");

		let result = store.sr25519_vrf_sign(SR25519, &key_pair.public(), transcript_data);

		assert!(result.unwrap().is_some());
	}

	#[test]
	fn ecdsa_sign_prehashed_works() {
		let store = MemoryKeystore::new();

		let suri = "//Alice";
		let pair = ecdsa::Pair::from_string(suri, None).unwrap();

		let msg = sp_core::keccak_256(b"this should be a hashed message");

		// no key in key store
		let res = store.ecdsa_sign_prehashed(ECDSA, &pair.public(), &msg).unwrap();
		assert!(res.is_none());

		// insert key, sign again
		store.insert(ECDSA, suri, pair.public().as_ref()).unwrap();

		let res = store.ecdsa_sign_prehashed(ECDSA, &pair.public(), &msg).unwrap();
		assert!(res.is_some());
	}
}<|MERGE_RESOLUTION|>--- conflicted
+++ resolved
@@ -51,18 +51,6 @@
 				.map(|s| T::from_string(s, None).expect("seed slice is valid"))
 		})
 	}
-<<<<<<< HEAD
-
-	fn bls381_key_pair(&self, id: KeyTypeId, pub_key: &bls381::Public) -> Option<bls381::Pair> {
-		self.keys.read().get(&id).and_then(|inner| {
-			inner
-				.get(pub_key.as_slice())
-				.map(|s| bls381::Pair::from_string(s, None).expect("`bls` seed slice is valid"))
-		})
-	}
-}
-=======
->>>>>>> 14f1a395
 
 	fn public_keys<T: Pair>(&self, key_type: KeyTypeId) -> Vec<T::Public> {
 		self.keys
@@ -251,7 +239,7 @@
 		public: &bls381::Public,
 		msg: &[u8],
 	) -> Result<Option<bls381::Signature>, Error> {
-		Ok(self.bls381_key_pair(key_type, public).map(|pair| pair.sign(msg)))
+		self.sign::<bls381::Pair>(key_type, public, msg)
 	}
 
 	fn insert(&self, key_type: KeyTypeId, suri: &str, public: &[u8]) -> Result<(), ()> {
