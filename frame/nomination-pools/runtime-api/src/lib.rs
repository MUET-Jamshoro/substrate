// This file is part of Substrate.

// Copyright (C) 2022 Parity Technologies (UK) Ltd.
// SPDX-License-Identifier: Apache-2.0

// Licensed under the Apache License, Version 2.0 (the "License");
// you may not use this file except in compliance with the License.
// You may obtain a copy of the License at
//
// 	http://www.apache.org/licenses/LICENSE-2.0
//
// Unless required by applicable law or agreed to in writing, software
// distributed under the License is distributed on an "AS IS" BASIS,
// WITHOUT WARRANTIES OR CONDITIONS OF ANY KIND, either express or implied.
// See the License for the specific language governing permissions and
// limitations under the License.

//! Runtime API definition for nomination-pools pallet.
//! Currently supports only one rpc endpoint.

#![cfg_attr(not(feature = "std"), no_std)]

use codec::Codec;
use pallet_nomination_pools::PoolId;

sp_api::decl_runtime_apis! {
	/// Runtime api for accessing information about nomination pools.
	#[api_version(1)]
	pub trait NominationPoolsApi<AccountId, Balance>
		where
			AccountId: Codec,
			Balance: Codec,
	{
		/// Returns the pending rewards for the member that the AccountId was given for.
<<<<<<< HEAD
		fn pending_rewards(member: AccountId) -> Balance;

		/// Returns the points to balance conversion for a given pool.
		fn points_to_balance(pool_id: u32) -> Balance;

		/// Returns the equivalent points of `new_funds` for a given pool
		fn balance_to_points(pool_id: u32, new_funds: Balance) -> Balance;
=======
		fn pending_rewards(who: AccountId) -> Balance;

		/// Returns the equivalent balance of `points` for a given pool.
		fn points_to_balance(pool_id: PoolId, points: Balance) -> Balance;

		/// Returns the equivalent points of `new_funds` for a given pool.
		fn balance_to_points(pool_id: PoolId, new_funds: Balance) -> Balance;
>>>>>>> 088a7fc5
	}
}<|MERGE_RESOLUTION|>--- conflicted
+++ resolved
@@ -32,15 +32,6 @@
 			Balance: Codec,
 	{
 		/// Returns the pending rewards for the member that the AccountId was given for.
-<<<<<<< HEAD
-		fn pending_rewards(member: AccountId) -> Balance;
-
-		/// Returns the points to balance conversion for a given pool.
-		fn points_to_balance(pool_id: u32) -> Balance;
-
-		/// Returns the equivalent points of `new_funds` for a given pool
-		fn balance_to_points(pool_id: u32, new_funds: Balance) -> Balance;
-=======
 		fn pending_rewards(who: AccountId) -> Balance;
 
 		/// Returns the equivalent balance of `points` for a given pool.
@@ -48,6 +39,5 @@
 
 		/// Returns the equivalent points of `new_funds` for a given pool.
 		fn balance_to_points(pool_id: PoolId, new_funds: Balance) -> Balance;
->>>>>>> 088a7fc5
 	}
 }