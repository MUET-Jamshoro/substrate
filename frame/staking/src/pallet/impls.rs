// This file is part of Substrate.

// Copyright (C) Parity Technologies (UK) Ltd.
// SPDX-License-Identifier: Apache-2.0

// Licensed under the Apache License, Version 2.0 (the "License");
// you may not use this file except in compliance with the License.
// You may obtain a copy of the License at
//
// 	http://www.apache.org/licenses/LICENSE-2.0
//
// Unless required by applicable law or agreed to in writing, software
// distributed under the License is distributed on an "AS IS" BASIS,
// WITHOUT WARRANTIES OR CONDITIONS OF ANY KIND, either express or implied.
// See the License for the specific language governing permissions and
// limitations under the License.

//! Implementations for the Staking FRAME Pallet.

use frame_election_provider_support::{
	data_provider, BoundedSupportsOf, ElectionDataProvider, ElectionProvider, ScoreProvider,
	SortedListProvider, VoteWeight, VoterOf,
};
use frame_support::{
	defensive,
	dispatch::WithPostDispatchInfo,
	pallet_prelude::*,
	traits::{
		Currency, CurrencyToVote, Defensive, EstimateNextNewSession, Get, Imbalance, Len,
		LockableCurrency, OnUnbalanced, TryCollect, UnixTime, WithdrawReasons,
	},
	weights::Weight,
};
use frame_system::{pallet_prelude::BlockNumberFor, RawOrigin};
use pallet_session::historical;
use sp_runtime::{
	traits::{Bounded, Convert, One, SaturatedConversion, Saturating, StaticLookup, Zero},
	Perbill,
};
use sp_staking::{
	offence::{DisableStrategy, OffenceDetails, OnOffenceHandler},
	EraIndex, PageIndex, SessionIndex, Stake, StakingInterface,
};
use sp_std::prelude::*;

use crate::{
	log, slashing, weights::WeightInfo, ActiveEraInfo, BalanceOf, EraInfo, EraPayout, Exposure,
	ExposureOf, Forcing, IndividualExposure, MaxWinnersOf, Nominations, PositiveImbalanceOf,
	RewardDestination, SessionInterface, StakingLedger, ValidatorPrefs,
};

use super::{pallet::*, STAKING_ID};

/// The maximum number of iterations that we do whilst iterating over `T::VoterList` in
/// `get_npos_voters`.
///
/// In most cases, if we want n items, we iterate exactly n times. In rare cases, if a voter is
/// invalid (for any reason) the iteration continues. With this constant, we iterate at most 2 * n
/// times and then give up.
const NPOS_MAX_ITERATIONS_COEFFICIENT: u32 = 2;

impl<T: Config> Pallet<T> {
	/// The total balance that can be slashed from a stash account as of right now.
	pub fn slashable_balance_of(stash: &T::AccountId) -> BalanceOf<T> {
		// Weight note: consider making the stake accessible through stash.
		Self::bonded(stash).and_then(Self::ledger).map(|l| l.active).unwrap_or_default()
	}

	/// Internal impl of [`Self::slashable_balance_of`] that returns [`VoteWeight`].
	pub fn slashable_balance_of_vote_weight(
		stash: &T::AccountId,
		issuance: BalanceOf<T>,
	) -> VoteWeight {
		T::CurrencyToVote::to_vote(Self::slashable_balance_of(stash), issuance)
	}

	/// Returns a closure around `slashable_balance_of_vote_weight` that can be passed around.
	///
	/// This prevents call sites from repeatedly requesting `total_issuance` from backend. But it is
	/// important to be only used while the total issuance is not changing.
	pub fn weight_of_fn() -> Box<dyn Fn(&T::AccountId) -> VoteWeight> {
		// NOTE: changing this to unboxed `impl Fn(..)` return type and the pallet will still
		// compile, while some types in mock fail to resolve.
		let issuance = T::Currency::total_issuance();
		Box::new(move |who: &T::AccountId| -> VoteWeight {
			Self::slashable_balance_of_vote_weight(who, issuance)
		})
	}

	/// Same as `weight_of_fn`, but made for one time use.
	pub fn weight_of(who: &T::AccountId) -> VoteWeight {
		let issuance = T::Currency::total_issuance();
		Self::slashable_balance_of_vote_weight(who, issuance)
	}

	pub(super) fn do_withdraw_unbonded(
		controller: &T::AccountId,
		num_slashing_spans: u32,
	) -> Result<Weight, DispatchError> {
		let mut ledger = Self::ledger(&controller).ok_or(Error::<T>::NotController)?;
		let (stash, old_total) = (ledger.stash.clone(), ledger.total);
		if let Some(current_era) = Self::current_era() {
			ledger = ledger.consolidate_unlocked(current_era)
		}

		let used_weight =
			if ledger.unlocking.is_empty() && ledger.active < T::Currency::minimum_balance() {
				// This account must have called `unbond()` with some value that caused the active
				// portion to fall below existential deposit + will have no more unlocking chunks
				// left. We can now safely remove all staking-related information.
				Self::kill_stash(&stash, num_slashing_spans)?;
				// Remove the lock.
				T::Currency::remove_lock(STAKING_ID, &stash);

				T::WeightInfo::withdraw_unbonded_kill(num_slashing_spans)
			} else {
				// This was the consequence of a partial unbond. just update the ledger and move on.
				Self::update_ledger(&controller, &ledger);

				// This is only an update, so we use less overall weight.
				T::WeightInfo::withdraw_unbonded_update(num_slashing_spans)
			};

		// `old_total` should never be less than the new total because
		// `consolidate_unlocked` strictly subtracts balance.
		if ledger.total < old_total {
			// Already checked that this won't overflow by entry condition.
			let value = old_total - ledger.total;
			Self::deposit_event(Event::<T>::Withdrawn { stash, amount: value });
		}

		Ok(used_weight)
	}

	pub(super) fn do_payout_stakers(
		validator_stash: T::AccountId,
		era: EraIndex,
	) -> DispatchResultWithPostInfo {
		let controller = Self::bonded(&validator_stash).ok_or_else(|| {
			Error::<T>::NotStash.with_weight(T::WeightInfo::payout_stakers_alive_staked(0))
		})?;
		let ledger = <Ledger<T>>::get(&controller).ok_or(Error::<T>::NotController)?;
		let page = EraInfo::<T>::get_next_claimable_page(era, &validator_stash, &ledger)
			.ok_or_else(|| {
				Error::<T>::AlreadyClaimed
					.with_weight(T::WeightInfo::payout_stakers_alive_staked(0))
			})?;

		Self::do_payout_stakers_by_page(validator_stash, era, page)
	}

	pub(super) fn do_payout_stakers_by_page(
		validator_stash: T::AccountId,
		era: EraIndex,
		page: PageIndex,
	) -> DispatchResultWithPostInfo {
		// Validate input data
		let current_era = CurrentEra::<T>::get().ok_or_else(|| {
			Error::<T>::InvalidEraToReward
				.with_weight(T::WeightInfo::payout_stakers_alive_staked(0))
		})?;

		let history_depth = T::HistoryDepth::get();
		ensure!(
			era <= current_era && era >= current_era.saturating_sub(history_depth),
			Error::<T>::InvalidEraToReward
				.with_weight(T::WeightInfo::payout_stakers_alive_staked(0))
		);

		ensure!(
			page < EraInfo::<T>::get_page_count(era, &validator_stash),
			Error::<T>::InvalidPage.with_weight(T::WeightInfo::payout_stakers_alive_staked(0))
		);

		// Note: if era has no reward to be claimed, era may be future. better not to update
		// `ledger.legacy_claimed_rewards` in this case.
		let era_payout = <ErasValidatorReward<T>>::get(&era).ok_or_else(|| {
			Error::<T>::InvalidEraToReward
				.with_weight(T::WeightInfo::payout_stakers_alive_staked(0))
		})?;

		let controller = Self::bonded(&validator_stash).ok_or_else(|| {
			Error::<T>::NotStash.with_weight(T::WeightInfo::payout_stakers_alive_staked(0))
		})?;
		let mut ledger = <Ledger<T>>::get(&controller).ok_or(Error::<T>::NotController)?;

		// clean up older claimed rewards
		ledger
			.legacy_claimed_rewards
			.retain(|&x| x >= current_era.saturating_sub(history_depth));
		<Ledger<T>>::insert(&controller, &ledger);

		if EraInfo::<T>::is_rewards_claimed_with_legacy_fallback(era, &ledger, &ledger.stash, page)
		{
			return Err(Error::<T>::AlreadyClaimed
				.with_weight(T::WeightInfo::payout_stakers_alive_staked(0)))
		} else {
			EraInfo::<T>::set_rewards_as_claimed(era, &ledger.stash, page);
		}

		let exposure =
			EraInfo::<T>::get_paged_exposure(era, &ledger.stash, page).ok_or_else(|| {
				Error::<T>::InvalidEraToReward
					.with_weight(T::WeightInfo::payout_stakers_alive_staked(0))
			})?;

		// Input data seems good, no errors allowed after this point

		// Get Era reward points. It has TOTAL and INDIVIDUAL
		// Find the fraction of the era reward that belongs to the validator
		// Take that fraction of the eras rewards to split to nominator and validator
		//
		// Then look at the validator, figure out the proportion of their reward
		// which goes to them and each of their nominators.

		let era_reward_points = <ErasRewardPoints<T>>::get(&era);
		let total_reward_points = era_reward_points.total;
		let validator_reward_points = era_reward_points
			.individual
			.get(&ledger.stash)
			.copied()
			.unwrap_or_else(Zero::zero);

		// Nothing to do if they have no reward points.
		if validator_reward_points.is_zero() {
			return Ok(Some(T::WeightInfo::payout_stakers_alive_staked(0)).into())
		}

		// This is the fraction of the total reward that the validator and the
		// nominators will get.
		let validator_total_reward_part =
			Perbill::from_rational(validator_reward_points, total_reward_points);

		// This is how much validator + nominators are entitled to.
		let validator_total_payout = validator_total_reward_part * era_payout;

		let validator_commission = EraInfo::<T>::get_validator_commission(era, &ledger.stash);
		// total commission validator takes across all nominator pages
		let validator_total_commission_payout = validator_commission * validator_total_payout;

		let validator_leftover_payout = validator_total_payout - validator_total_commission_payout;
		// Now let's calculate how this is split to the validator.
		let validator_exposure_part = Perbill::from_rational(exposure.own(), exposure.total());
		let validator_staking_payout = validator_exposure_part * validator_leftover_payout;
		let page_stake_part = Perbill::from_rational(exposure.page_total(), exposure.total());
		// validator commission is paid out in fraction across pages proportional to the page stake.
		let validator_commission_payout = page_stake_part * validator_total_commission_payout;

		Self::deposit_event(Event::<T>::PayoutStarted {
			era_index: era,
			validator_stash: ledger.stash.clone(),
		});

		let mut total_imbalance = PositiveImbalanceOf::<T>::zero();
		// We can now make total validator payout:
		if let Some(imbalance) =
			Self::make_payout(&ledger.stash, validator_staking_payout + validator_commission_payout)
		{
			Self::deposit_event(Event::<T>::Rewarded {
				stash: ledger.stash,
				amount: imbalance.peek(),
			});
			total_imbalance.subsume(imbalance);
		}

		// Track the number of payout ops to nominators. Note:
		// `WeightInfo::payout_stakers_alive_staked` always assumes at least a validator is paid
		// out, so we do not need to count their payout op.
		let mut nominator_payout_count: u32 = 0;

		// Lets now calculate how this is split to the nominators.
		// Reward only the clipped exposures. Note this is not necessarily sorted.
		for nominator in exposure.others().iter() {
			let nominator_exposure_part = Perbill::from_rational(nominator.value, exposure.total());

			let nominator_reward: BalanceOf<T> =
				nominator_exposure_part * validator_leftover_payout;
			// We can now make nominator payout:
			if let Some(imbalance) = Self::make_payout(&nominator.who, nominator_reward) {
				// Note: this logic does not count payouts for `RewardDestination::None`.
				nominator_payout_count += 1;
				let e =
					Event::<T>::Rewarded { stash: nominator.who.clone(), amount: imbalance.peek() };
				Self::deposit_event(e);
				total_imbalance.subsume(imbalance);
			}
		}

		T::Reward::on_unbalanced(total_imbalance);
		debug_assert!(nominator_payout_count <= T::MaxExposurePageSize::get());

		Ok(Some(T::WeightInfo::payout_stakers_alive_staked(nominator_payout_count)).into())
	}

	/// Update the ledger for a controller.
	///
	/// This will also update the stash lock.
	pub(crate) fn update_ledger(controller: &T::AccountId, ledger: &StakingLedger<T>) {
		T::Currency::set_lock(STAKING_ID, &ledger.stash, ledger.total, WithdrawReasons::all());
		<Ledger<T>>::insert(controller, ledger);
	}

	/// Chill a stash account.
	pub(crate) fn chill_stash(stash: &T::AccountId) {
		let chilled_as_validator = Self::do_remove_validator(stash);
		let chilled_as_nominator = Self::do_remove_nominator(stash);
		if chilled_as_validator || chilled_as_nominator {
			Self::deposit_event(Event::<T>::Chilled { stash: stash.clone() });
		}
	}

	/// Actually make a payment to a staker. This uses the currency's reward function
	/// to pay the right payee for the given staker account.
	fn make_payout(stash: &T::AccountId, amount: BalanceOf<T>) -> Option<PositiveImbalanceOf<T>> {
		let dest = Self::payee(stash);
		match dest {
			RewardDestination::Controller => Self::bonded(stash)
				.map(|controller| T::Currency::deposit_creating(&controller, amount)),
			RewardDestination::Stash => T::Currency::deposit_into_existing(stash, amount).ok(),
			RewardDestination::Staked => Self::bonded(stash)
				.and_then(|c| Self::ledger(&c).map(|l| (c, l)))
				.and_then(|(controller, mut l)| {
					l.active += amount;
					l.total += amount;
					let r = T::Currency::deposit_into_existing(stash, amount).ok();
					Self::update_ledger(&controller, &l);
					r
				}),
			RewardDestination::Account(dest_account) =>
				Some(T::Currency::deposit_creating(&dest_account, amount)),
			RewardDestination::None => None,
		}
	}

	/// Plan a new session potentially trigger a new era.
	fn new_session(
		session_index: SessionIndex,
		is_genesis: bool,
	) -> Option<BoundedVec<T::AccountId, MaxWinnersOf<T>>> {
		if let Some(current_era) = Self::current_era() {
			// Initial era has been set.
			let current_era_start_session_index = Self::eras_start_session_index(current_era)
				.unwrap_or_else(|| {
					frame_support::print("Error: start_session_index must be set for current_era");
					0
				});

			let era_length = session_index.saturating_sub(current_era_start_session_index); // Must never happen.

			match ForceEra::<T>::get() {
				// Will be set to `NotForcing` again if a new era has been triggered.
				Forcing::ForceNew => (),
				// Short circuit to `try_trigger_new_era`.
				Forcing::ForceAlways => (),
				// Only go to `try_trigger_new_era` if deadline reached.
				Forcing::NotForcing if era_length >= T::SessionsPerEra::get() => (),
				_ => {
					// Either `Forcing::ForceNone`,
					// or `Forcing::NotForcing if era_length >= T::SessionsPerEra::get()`.
					return None
				},
			}

			// New era.
			let maybe_new_era_validators = Self::try_trigger_new_era(session_index, is_genesis);
			if maybe_new_era_validators.is_some() &&
				matches!(ForceEra::<T>::get(), Forcing::ForceNew)
			{
				Self::set_force_era(Forcing::NotForcing);
			}

			maybe_new_era_validators
		} else {
			// Set initial era.
			log!(debug, "Starting the first era.");
			Self::try_trigger_new_era(session_index, is_genesis)
		}
	}

	/// Start a session potentially starting an era.
	fn start_session(start_session: SessionIndex) {
		let next_active_era = Self::active_era().map(|e| e.index + 1).unwrap_or(0);
		// This is only `Some` when current era has already progressed to the next era, while the
		// active era is one behind (i.e. in the *last session of the active era*, or *first session
		// of the new current era*, depending on how you look at it).
		if let Some(next_active_era_start_session_index) =
			Self::eras_start_session_index(next_active_era)
		{
			if next_active_era_start_session_index == start_session {
				Self::start_era(start_session);
			} else if next_active_era_start_session_index < start_session {
				// This arm should never happen, but better handle it than to stall the staking
				// pallet.
				frame_support::print("Warning: A session appears to have been skipped.");
				Self::start_era(start_session);
			}
		}

		// disable all offending validators that have been disabled for the whole era
		for (index, disabled) in <OffendingValidators<T>>::get() {
			if disabled {
				T::SessionInterface::disable_validator(index);
			}
		}
	}

	/// End a session potentially ending an era.
	fn end_session(session_index: SessionIndex) {
		if let Some(active_era) = Self::active_era() {
			if let Some(next_active_era_start_session_index) =
				Self::eras_start_session_index(active_era.index + 1)
			{
				if next_active_era_start_session_index == session_index + 1 {
					Self::end_era(active_era, session_index);
				}
			}
		}
	}

	/// Start a new era. It does:
	///
	/// * Increment `active_era.index`,
	/// * reset `active_era.start`,
	/// * update `BondedEras` and apply slashes.
	fn start_era(start_session: SessionIndex) {
		let active_era = ActiveEra::<T>::mutate(|active_era| {
			let new_index = active_era.as_ref().map(|info| info.index + 1).unwrap_or(0);
			*active_era = Some(ActiveEraInfo {
				index: new_index,
				// Set new active era start in next `on_finalize`. To guarantee usage of `Time`
				start: None,
			});
			new_index
		});

		let bonding_duration = T::BondingDuration::get();

		BondedEras::<T>::mutate(|bonded| {
			bonded.push((active_era, start_session));

			if active_era > bonding_duration {
				let first_kept = active_era - bonding_duration;

				// Prune out everything that's from before the first-kept index.
				let n_to_prune =
					bonded.iter().take_while(|&&(era_idx, _)| era_idx < first_kept).count();

				// Kill slashing metadata.
				for (pruned_era, _) in bonded.drain(..n_to_prune) {
					slashing::clear_era_metadata::<T>(pruned_era);
				}

				if let Some(&(_, first_session)) = bonded.first() {
					T::SessionInterface::prune_historical_up_to(first_session);
				}
			}
		});

		Self::apply_unapplied_slashes(active_era);
	}

	/// Compute payout for era.
	fn end_era(active_era: ActiveEraInfo, _session_index: SessionIndex) {
		// Note: active_era_start can be None if end era is called during genesis config.
		if let Some(active_era_start) = active_era.start {
			let now_as_millis_u64 = T::UnixTime::now().as_millis().saturated_into::<u64>();

			let era_duration = (now_as_millis_u64 - active_era_start).saturated_into::<u64>();
			let staked = Self::eras_total_stake(&active_era.index);
			let issuance = T::Currency::total_issuance();
			let (validator_payout, remainder) =
				T::EraPayout::era_payout(staked, issuance, era_duration);

			Self::deposit_event(Event::<T>::EraPaid {
				era_index: active_era.index,
				validator_payout,
				remainder,
			});

			// Set ending era reward.
			<ErasValidatorReward<T>>::insert(&active_era.index, validator_payout);
			T::RewardRemainder::on_unbalanced(T::Currency::issue(remainder));

			// Clear offending validators.
			<OffendingValidators<T>>::kill();
		}
	}

	/// Plan a new era.
	///
	/// * Bump the current era storage (which holds the latest planned era).
	/// * Store start session index for the new planned era.
	/// * Clean old era information.
	/// * Store staking information for the new planned era
	///
	/// Returns the new validator set.
	pub fn trigger_new_era(
		start_session_index: SessionIndex,
		exposures: BoundedVec<
			(T::AccountId, Exposure<T::AccountId, BalanceOf<T>>),
			MaxWinnersOf<T>,
		>,
	) -> BoundedVec<T::AccountId, MaxWinnersOf<T>> {
		// Increment or set current era.
		let new_planned_era = CurrentEra::<T>::mutate(|s| {
			*s = Some(s.map(|s| s + 1).unwrap_or(0));
			s.unwrap()
		});
		ErasStartSessionIndex::<T>::insert(&new_planned_era, &start_session_index);

		// Clean old era information.
		if let Some(old_era) = new_planned_era.checked_sub(T::HistoryDepth::get() + 1) {
			Self::clear_era_information(old_era);
		}

		// Set staking information for the new era.
		Self::store_stakers_info(exposures, new_planned_era)
	}

	/// Potentially plan a new era.
	///
	/// Get election result from `T::ElectionProvider`.
	/// In case election result has more than [`MinimumValidatorCount`] validator trigger a new era.
	///
	/// In case a new era is planned, the new validator set is returned.
	pub(crate) fn try_trigger_new_era(
		start_session_index: SessionIndex,
		is_genesis: bool,
	) -> Option<BoundedVec<T::AccountId, MaxWinnersOf<T>>> {
		let election_result: BoundedVec<_, MaxWinnersOf<T>> = if is_genesis {
			let result = <T::GenesisElectionProvider>::elect().map_err(|e| {
				log!(warn, "genesis election provider failed due to {:?}", e);
				Self::deposit_event(Event::StakingElectionFailed);
			});

			result
				.ok()?
				.into_inner()
				.try_into()
				// both bounds checked in integrity test to be equal
				.defensive_unwrap_or_default()
		} else {
			let result = <T::ElectionProvider>::elect().map_err(|e| {
				log!(warn, "election provider failed due to {:?}", e);
				Self::deposit_event(Event::StakingElectionFailed);
			});
			result.ok()?
		};

		let exposures = Self::collect_exposures(election_result);
		if (exposures.len() as u32) < Self::minimum_validator_count().max(1) {
			// Session will panic if we ever return an empty validator set, thus max(1) ^^.
			match CurrentEra::<T>::get() {
				Some(current_era) if current_era > 0 => log!(
					warn,
					"chain does not have enough staking candidates to operate for era {:?} ({} \
					elected, minimum is {})",
					CurrentEra::<T>::get().unwrap_or(0),
					exposures.len(),
					Self::minimum_validator_count(),
				),
				None => {
					// The initial era is allowed to have no exposures.
					// In this case the SessionManager is expected to choose a sensible validator
					// set.
					// TODO: this should be simplified #8911
					CurrentEra::<T>::put(0);
					ErasStartSessionIndex::<T>::insert(&0, &start_session_index);
				},
				_ => (),
			}

			Self::deposit_event(Event::StakingElectionFailed);
			return None
		}

		Self::deposit_event(Event::StakersElected);
		Some(Self::trigger_new_era(start_session_index, exposures))
	}

	/// Process the output of the election.
	///
	/// Store staking information for the new planned era
	pub fn store_stakers_info(
		exposures: BoundedVec<
			(T::AccountId, Exposure<T::AccountId, BalanceOf<T>>),
			MaxWinnersOf<T>,
		>,
		new_planned_era: EraIndex,
	) -> BoundedVec<T::AccountId, MaxWinnersOf<T>> {
		// Populate elected stash, stakers, exposures, and the snapshot of validator prefs.
		let mut total_stake: BalanceOf<T> = Zero::zero();
		let mut elected_stashes = Vec::with_capacity(exposures.len());

		exposures.into_iter().for_each(|(stash, exposure)| {
			// build elected stash
			elected_stashes.push(stash.clone());
			// accumulate total stake
			total_stake = total_stake.saturating_add(exposure.total);
			// store staker exposure for this era
			EraInfo::<T>::set_exposure(new_planned_era, &stash, exposure);
		});

		let elected_stashes: BoundedVec<_, MaxWinnersOf<T>> = elected_stashes
			.try_into()
			.expect("elected_stashes.len() always equal to exposures.len(); qed");

		EraInfo::<T>::set_total_stake(new_planned_era, total_stake);

		// Collect the pref of all winners.
		for stash in &elected_stashes {
			let pref = Self::validators(stash);
			<ErasValidatorPrefs<T>>::insert(&new_planned_era, stash, pref);
		}

		if new_planned_era > 0 {
			log!(
				info,
				"new validator set of size {:?} has been processed for era {:?}",
				elected_stashes.len(),
				new_planned_era,
			);
		}

		elected_stashes
	}

	/// Consume a set of [`BoundedSupports`] from [`sp_npos_elections`] and collect them into a
	/// [`Exposure`].
	fn collect_exposures(
		supports: BoundedSupportsOf<T::ElectionProvider>,
	) -> BoundedVec<(T::AccountId, Exposure<T::AccountId, BalanceOf<T>>), MaxWinnersOf<T>> {
		let total_issuance = T::Currency::total_issuance();
		let to_currency = |e: frame_election_provider_support::ExtendedBalance| {
			T::CurrencyToVote::to_currency(e, total_issuance)
		};

		supports
			.into_iter()
			.map(|(validator, support)| {
				// Build `struct exposure` from `support`.
				let mut others = Vec::with_capacity(support.voters.len());
				let mut own: BalanceOf<T> = Zero::zero();
				let mut total: BalanceOf<T> = Zero::zero();
				support
					.voters
					.into_iter()
					.map(|(nominator, weight)| (nominator, to_currency(weight)))
					.for_each(|(nominator, stake)| {
						if nominator == validator {
							own = own.saturating_add(stake);
						} else {
							others.push(IndividualExposure { who: nominator, value: stake });
						}
						total = total.saturating_add(stake);
					});

				let exposure = Exposure { own, others, total };
				(validator, exposure)
			})
			.try_collect()
			.expect("we only map through support vector which cannot change the size; qed")
	}

	/// Remove all associated data of a stash account from the staking system.
	///
	/// Assumes storage is upgraded before calling.
	///
	/// This is called:
	/// - after a `withdraw_unbonded()` call that frees all of a stash's bonded balance.
	/// - through `reap_stash()` if the balance has fallen to zero (through slashing).
	pub(crate) fn kill_stash(stash: &T::AccountId, num_slashing_spans: u32) -> DispatchResult {
		let controller = <Bonded<T>>::get(stash).ok_or(Error::<T>::NotStash)?;

		slashing::clear_stash_metadata::<T>(stash, num_slashing_spans)?;

		<Bonded<T>>::remove(stash);
		<Ledger<T>>::remove(&controller);

		<Payee<T>>::remove(stash);
		Self::do_remove_validator(stash);
		Self::do_remove_nominator(stash);

		frame_system::Pallet::<T>::dec_consumers(stash);

		Ok(())
	}

	/// Clear all era information for given era.
	pub(crate) fn clear_era_information(era_index: EraIndex) {
<<<<<<< HEAD
		#[allow(deprecated)]
		<ErasStakers<T>>::remove_prefix(era_index, None);
		#[allow(deprecated)]
		<ErasStakersClipped<T>>::remove_prefix(era_index, None);
		#[allow(deprecated)]
		<ErasValidatorPrefs<T>>::remove_prefix(era_index, None);
		#[allow(deprecated)]
		<ClaimedRewards<T>>::remove_prefix(era_index, None);
		#[allow(deprecated)]
		<ErasStakersPaged<T>>::remove_prefix((era_index,), None);
		#[allow(deprecated)]
		<ErasStakersOverview<T>>::remove_prefix(era_index, None);

=======
		let mut cursor = <ErasStakers<T>>::clear_prefix(era_index, u32::MAX, None);
		debug_assert!(cursor.maybe_cursor.is_none());
		cursor = <ErasStakersClipped<T>>::clear_prefix(era_index, u32::MAX, None);
		debug_assert!(cursor.maybe_cursor.is_none());
		cursor = <ErasValidatorPrefs<T>>::clear_prefix(era_index, u32::MAX, None);
		debug_assert!(cursor.maybe_cursor.is_none());
>>>>>>> bc89da26
		<ErasValidatorReward<T>>::remove(era_index);
		<ErasRewardPoints<T>>::remove(era_index);
		<ErasTotalStake<T>>::remove(era_index);
		ErasStartSessionIndex::<T>::remove(era_index);
	}

	/// Apply previously-unapplied slashes on the beginning of a new era, after a delay.
	fn apply_unapplied_slashes(active_era: EraIndex) {
		let era_slashes = UnappliedSlashes::<T>::take(&active_era);
		log!(
			debug,
			"found {} slashes scheduled to be executed in era {:?}",
			era_slashes.len(),
			active_era,
		);
		for slash in era_slashes {
			let slash_era = active_era.saturating_sub(T::SlashDeferDuration::get());
			slashing::apply_slash::<T>(slash, slash_era);
		}
	}

	/// Add reward points to validators using their stash account ID.
	///
	/// Validators are keyed by stash account ID and must be in the current elected set.
	///
	/// For each element in the iterator the given number of points in u32 is added to the
	/// validator, thus duplicates are handled.
	///
	/// At the end of the era each the total payout will be distributed among validator
	/// relatively to their points.
	///
	/// COMPLEXITY: Complexity is `number_of_validator_to_reward x current_elected_len`.
	pub fn reward_by_ids(validators_points: impl IntoIterator<Item = (T::AccountId, u32)>) {
		if let Some(active_era) = Self::active_era() {
			<ErasRewardPoints<T>>::mutate(active_era.index, |era_rewards| {
				for (validator, points) in validators_points.into_iter() {
					*era_rewards.individual.entry(validator).or_default() += points;
					era_rewards.total += points;
				}
			});
		}
	}

	/// Helper to set a new `ForceEra` mode.
	pub(crate) fn set_force_era(mode: Forcing) {
		log!(info, "Setting force era mode {:?}.", mode);
		ForceEra::<T>::put(mode);
		Self::deposit_event(Event::<T>::ForceEra { mode });
	}

	/// Ensures that at the end of the current session there will be a new era.
	pub(crate) fn ensure_new_era() {
		match ForceEra::<T>::get() {
			Forcing::ForceAlways | Forcing::ForceNew => (),
			_ => Self::set_force_era(Forcing::ForceNew),
		}
	}

	#[cfg(feature = "runtime-benchmarks")]
	pub fn add_era_stakers(
		current_era: EraIndex,
		stash: T::AccountId,
		exposure: Exposure<T::AccountId, BalanceOf<T>>,
	) {
		<ErasStakers<T>>::insert(&current_era, &stash, &exposure);
	}

	#[cfg(feature = "runtime-benchmarks")]
	pub fn set_slash_reward_fraction(fraction: Perbill) {
		SlashRewardFraction::<T>::put(fraction);
	}

	/// Get all of the voters that are eligible for the npos election.
	///
	/// `maybe_max_len` can imposes a cap on the number of voters returned;
	///
	/// Sets `MinimumActiveStake` to the minimum active nominator stake in the returned set of
	/// nominators.
	///
	/// This function is self-weighing as [`DispatchClass::Mandatory`].
	pub fn get_npos_voters(maybe_max_len: Option<usize>) -> Vec<VoterOf<Self>> {
		let max_allowed_len = {
			let all_voter_count = T::VoterList::count() as usize;
			maybe_max_len.unwrap_or(all_voter_count).min(all_voter_count)
		};

		let mut all_voters = Vec::<_>::with_capacity(max_allowed_len);

		// cache a few things.
		let weight_of = Self::weight_of_fn();

		let mut voters_seen = 0u32;
		let mut validators_taken = 0u32;
		let mut nominators_taken = 0u32;
		let mut min_active_stake = u64::MAX;

		let mut sorted_voters = T::VoterList::iter();
		while all_voters.len() < max_allowed_len &&
			voters_seen < (NPOS_MAX_ITERATIONS_COEFFICIENT * max_allowed_len as u32)
		{
			let voter = match sorted_voters.next() {
				Some(voter) => {
					voters_seen.saturating_inc();
					voter
				},
				None => break,
			};

			if let Some(Nominations { targets, .. }) = <Nominators<T>>::get(&voter) {
				let voter_weight = weight_of(&voter);
				if !targets.is_empty() {
					all_voters.push((voter.clone(), voter_weight, targets));
					nominators_taken.saturating_inc();
				} else {
					// Technically should never happen, but not much we can do about it.
				}
				min_active_stake =
					if voter_weight < min_active_stake { voter_weight } else { min_active_stake };
			} else if Validators::<T>::contains_key(&voter) {
				// if this voter is a validator:
				let self_vote = (
					voter.clone(),
					weight_of(&voter),
					vec![voter.clone()]
						.try_into()
						.expect("`MaxVotesPerVoter` must be greater than or equal to 1"),
				);
				all_voters.push(self_vote);
				validators_taken.saturating_inc();
			} else {
				// this can only happen if: 1. there a bug in the bags-list (or whatever is the
				// sorted list) logic and the state of the two pallets is no longer compatible, or
				// because the nominators is not decodable since they have more nomination than
				// `T::MaxNominations`. The latter can rarely happen, and is not really an emergency
				// or bug if it does.
				log!(
					warn,
					"DEFENSIVE: invalid item in `VoterList`: {:?}, this nominator probably has too many nominations now",
					voter
				);
			}
		}

		// all_voters should have not re-allocated.
		debug_assert!(all_voters.capacity() == max_allowed_len);

		Self::register_weight(T::WeightInfo::get_npos_voters(validators_taken, nominators_taken));

		let min_active_stake: T::CurrencyBalance =
			if all_voters.len() == 0 { 0u64.into() } else { min_active_stake.into() };

		MinimumActiveStake::<T>::put(min_active_stake);

		log!(
			info,
			"generated {} npos voters, {} from validators and {} nominators",
			all_voters.len(),
			validators_taken,
			nominators_taken
		);

		all_voters
	}

	/// Get the targets for an upcoming npos election.
	///
	/// This function is self-weighing as [`DispatchClass::Mandatory`].
	pub fn get_npos_targets(maybe_max_len: Option<usize>) -> Vec<T::AccountId> {
		let max_allowed_len = maybe_max_len.unwrap_or_else(|| T::TargetList::count() as usize);
		let mut all_targets = Vec::<T::AccountId>::with_capacity(max_allowed_len);
		let mut targets_seen = 0;

		let mut targets_iter = T::TargetList::iter();
		while all_targets.len() < max_allowed_len &&
			targets_seen < (NPOS_MAX_ITERATIONS_COEFFICIENT * max_allowed_len as u32)
		{
			let target = match targets_iter.next() {
				Some(target) => {
					targets_seen.saturating_inc();
					target
				},
				None => break,
			};

			if Validators::<T>::contains_key(&target) {
				all_targets.push(target);
			}
		}

		Self::register_weight(T::WeightInfo::get_npos_targets(all_targets.len() as u32));
		log!(info, "generated {} npos targets", all_targets.len());

		all_targets
	}

	/// This function will add a nominator to the `Nominators` storage map,
	/// and `VoterList`.
	///
	/// If the nominator already exists, their nominations will be updated.
	///
	/// NOTE: you must ALWAYS use this function to add nominator or update their targets. Any access
	/// to `Nominators` or `VoterList` outside of this function is almost certainly
	/// wrong.
	pub fn do_add_nominator(who: &T::AccountId, nominations: Nominations<T>) {
		if !Nominators::<T>::contains_key(who) {
			// maybe update sorted list.
			let _ = T::VoterList::on_insert(who.clone(), Self::weight_of(who))
				.defensive_unwrap_or_default();
		}
		Nominators::<T>::insert(who, nominations);

		debug_assert_eq!(
			Nominators::<T>::count() + Validators::<T>::count(),
			T::VoterList::count()
		);
	}

	/// This function will remove a nominator from the `Nominators` storage map,
	/// and `VoterList`.
	///
	/// Returns true if `who` was removed from `Nominators`, otherwise false.
	///
	/// NOTE: you must ALWAYS use this function to remove a nominator from the system. Any access to
	/// `Nominators` or `VoterList` outside of this function is almost certainly
	/// wrong.
	pub fn do_remove_nominator(who: &T::AccountId) -> bool {
		let outcome = if Nominators::<T>::contains_key(who) {
			Nominators::<T>::remove(who);
			let _ = T::VoterList::on_remove(who).defensive();
			true
		} else {
			false
		};

		debug_assert_eq!(
			Nominators::<T>::count() + Validators::<T>::count(),
			T::VoterList::count()
		);

		outcome
	}

	/// This function will add a validator to the `Validators` storage map.
	///
	/// If the validator already exists, their preferences will be updated.
	///
	/// NOTE: you must ALWAYS use this function to add a validator to the system. Any access to
	/// `Validators` or `VoterList` outside of this function is almost certainly
	/// wrong.
	pub fn do_add_validator(who: &T::AccountId, prefs: ValidatorPrefs) {
		if !Validators::<T>::contains_key(who) {
			// maybe update sorted list.
			let _ = T::VoterList::on_insert(who.clone(), Self::weight_of(who))
				.defensive_unwrap_or_default();
		}
		Validators::<T>::insert(who, prefs);

		debug_assert_eq!(
			Nominators::<T>::count() + Validators::<T>::count(),
			T::VoterList::count()
		);
	}

	/// This function will remove a validator from the `Validators` storage map.
	///
	/// Returns true if `who` was removed from `Validators`, otherwise false.
	///
	/// NOTE: you must ALWAYS use this function to remove a validator from the system. Any access to
	/// `Validators` or `VoterList` outside of this function is almost certainly
	/// wrong.
	pub fn do_remove_validator(who: &T::AccountId) -> bool {
		let outcome = if Validators::<T>::contains_key(who) {
			Validators::<T>::remove(who);
			let _ = T::VoterList::on_remove(who).defensive();
			true
		} else {
			false
		};

		debug_assert_eq!(
			Nominators::<T>::count() + Validators::<T>::count(),
			T::VoterList::count()
		);

		outcome
	}

	/// Register some amount of weight directly with the system pallet.
	///
	/// This is always mandatory weight.
	fn register_weight(weight: Weight) {
		<frame_system::Pallet<T>>::register_extra_weight_unchecked(
			weight,
			DispatchClass::Mandatory,
		);
	}

	/// Returns full exposure of a validator for a given era.
	///
	/// History note: This used to be a getter for old storage item `ErasStakers` deprecated in v14.
	/// Since this function is used in the codebase at various places, we kept it as a custom getter
	/// that takes care of getting the full exposure of the validator in a backward compatible way.
	pub fn eras_stakers(
		era: EraIndex,
		account: &T::AccountId,
	) -> Exposure<T::AccountId, BalanceOf<T>> {
		EraInfo::<T>::get_full_exposure(era, &account)
	}
}

impl<T: Config> Pallet<T> {
	/// Returns the current nominations quota for nominators.
	///
	/// Used by the runtime API.
	/// Note: for now, this api runtime will always return value of `T::MaxNominations` and thus it
	/// is redundant. However, with the upcoming changes in
	/// <https://github.com/paritytech/substrate/pull/12970>, the nominations quota will change
	/// depending on the nominators balance. We're introducing this runtime API now to prepare the
	/// community to use it before rolling out PR#12970.
	pub fn api_nominations_quota(_balance: BalanceOf<T>) -> u32 {
		T::MaxNominations::get()
	}

	pub fn api_eras_stakers(
		era: EraIndex,
		account: T::AccountId,
	) -> Exposure<T::AccountId, BalanceOf<T>> {
		Self::eras_stakers(era, &account)
	}

	pub fn api_era_page_count(era: EraIndex, account: T::AccountId) -> PageIndex {
		EraInfo::<T>::get_page_count(era, &account)
	}
}

impl<T: Config> ElectionDataProvider for Pallet<T> {
	type AccountId = T::AccountId;
	type BlockNumber = BlockNumberFor<T>;
	type MaxVotesPerVoter = T::MaxNominations;

	fn desired_targets() -> data_provider::Result<u32> {
		Self::register_weight(T::DbWeight::get().reads(1));
		Ok(Self::validator_count())
	}

	fn electing_voters(maybe_max_len: Option<usize>) -> data_provider::Result<Vec<VoterOf<Self>>> {
		// This can never fail -- if `maybe_max_len` is `Some(_)` we handle it.
		let voters = Self::get_npos_voters(maybe_max_len);
		debug_assert!(maybe_max_len.map_or(true, |max| voters.len() <= max));

		Ok(voters)
	}

	fn electable_targets(maybe_max_len: Option<usize>) -> data_provider::Result<Vec<T::AccountId>> {
		let target_count = T::TargetList::count();

		// We can't handle this case yet -- return an error.
		if maybe_max_len.map_or(false, |max_len| target_count > max_len as u32) {
			return Err("Target snapshot too big")
		}

		Ok(Self::get_npos_targets(None))
	}

	fn next_election_prediction(now: T::BlockNumber) -> T::BlockNumber {
		let current_era = Self::current_era().unwrap_or(0);
		let current_session = Self::current_planned_session();
		let current_era_start_session_index =
			Self::eras_start_session_index(current_era).unwrap_or(0);
		// Number of session in the current era or the maximum session per era if reached.
		let era_progress = current_session
			.saturating_sub(current_era_start_session_index)
			.min(T::SessionsPerEra::get());

		let until_this_session_end = T::NextNewSession::estimate_next_new_session(now)
			.0
			.unwrap_or_default()
			.saturating_sub(now);

		let session_length = T::NextNewSession::average_session_length();

		let sessions_left: T::BlockNumber = match ForceEra::<T>::get() {
			Forcing::ForceNone => Bounded::max_value(),
			Forcing::ForceNew | Forcing::ForceAlways => Zero::zero(),
			Forcing::NotForcing if era_progress >= T::SessionsPerEra::get() => Zero::zero(),
			Forcing::NotForcing => T::SessionsPerEra::get()
				.saturating_sub(era_progress)
				// One session is computed in this_session_end.
				.saturating_sub(1)
				.into(),
		};

		now.saturating_add(
			until_this_session_end.saturating_add(sessions_left.saturating_mul(session_length)),
		)
	}

	#[cfg(feature = "runtime-benchmarks")]
	fn add_voter(
		voter: T::AccountId,
		weight: VoteWeight,
		targets: BoundedVec<T::AccountId, Self::MaxVotesPerVoter>,
	) {
		let stake = <BalanceOf<T>>::try_from(weight).unwrap_or_else(|_| {
			panic!("cannot convert a VoteWeight into BalanceOf, benchmark needs reconfiguring.")
		});
		<Bonded<T>>::insert(voter.clone(), voter.clone());
		<Ledger<T>>::insert(
			voter.clone(),
			StakingLedger {
				stash: voter.clone(),
				active: stake,
				total: stake,
				unlocking: Default::default(),
				legacy_claimed_rewards: Default::default(),
			},
		);

		Self::do_add_nominator(&voter, Nominations { targets, submitted_in: 0, suppressed: false });
	}

	#[cfg(feature = "runtime-benchmarks")]
	fn add_target(target: T::AccountId) {
		let stake = MinValidatorBond::<T>::get() * 100u32.into();
		<Bonded<T>>::insert(target.clone(), target.clone());
		<Ledger<T>>::insert(
			target.clone(),
			StakingLedger {
				stash: target.clone(),
				active: stake,
				total: stake,
				unlocking: Default::default(),
				legacy_claimed_rewards: Default::default(),
			},
		);
		Self::do_add_validator(
			&target,
			ValidatorPrefs { commission: Perbill::zero(), blocked: false },
		);
	}

	#[cfg(feature = "runtime-benchmarks")]
	fn clear() {
		#[allow(deprecated)]
		<Bonded<T>>::remove_all(None);
		#[allow(deprecated)]
		<Ledger<T>>::remove_all(None);
		#[allow(deprecated)]
		<Validators<T>>::remove_all();
		#[allow(deprecated)]
		<Nominators<T>>::remove_all();

		T::VoterList::unsafe_clear();
	}

	#[cfg(feature = "runtime-benchmarks")]
	fn put_snapshot(
		voters: Vec<VoterOf<Self>>,
		targets: Vec<T::AccountId>,
		target_stake: Option<VoteWeight>,
	) {
		targets.into_iter().for_each(|v| {
			let stake: BalanceOf<T> = target_stake
				.and_then(|w| <BalanceOf<T>>::try_from(w).ok())
				.unwrap_or_else(|| MinNominatorBond::<T>::get() * 100u32.into());
			<Bonded<T>>::insert(v.clone(), v.clone());
			<Ledger<T>>::insert(
				v.clone(),
				StakingLedger {
					stash: v.clone(),
					active: stake,
					total: stake,
					unlocking: Default::default(),
					legacy_claimed_rewards: Default::default(),
				},
			);
			Self::do_add_validator(
				&v,
				ValidatorPrefs { commission: Perbill::zero(), blocked: false },
			);
		});

		voters.into_iter().for_each(|(v, s, t)| {
			let stake = <BalanceOf<T>>::try_from(s).unwrap_or_else(|_| {
				panic!("cannot convert a VoteWeight into BalanceOf, benchmark needs reconfiguring.")
			});
			<Bonded<T>>::insert(v.clone(), v.clone());
			<Ledger<T>>::insert(
				v.clone(),
				StakingLedger {
					stash: v.clone(),
					active: stake,
					total: stake,
					unlocking: Default::default(),
					legacy_claimed_rewards: Default::default(),
				},
			);
			Self::do_add_nominator(
				&v,
				Nominations { targets: t, submitted_in: 0, suppressed: false },
			);
		});
	}
}

/// In this implementation `new_session(session)` must be called before `end_session(session-1)`
/// i.e. the new session must be planned before the ending of the previous session.
///
/// Once the first new_session is planned, all session must start and then end in order, though
/// some session can lag in between the newest session planned and the latest session started.
impl<T: Config> pallet_session::SessionManager<T::AccountId> for Pallet<T> {
	fn new_session(new_index: SessionIndex) -> Option<Vec<T::AccountId>> {
		log!(trace, "planning new session {}", new_index);
		CurrentPlannedSession::<T>::put(new_index);
		Self::new_session(new_index, false).map(|v| v.into_inner())
	}
	fn new_session_genesis(new_index: SessionIndex) -> Option<Vec<T::AccountId>> {
		log!(trace, "planning new session {} at genesis", new_index);
		CurrentPlannedSession::<T>::put(new_index);
		Self::new_session(new_index, true).map(|v| v.into_inner())
	}
	fn start_session(start_index: SessionIndex) {
		log!(trace, "starting session {}", start_index);
		Self::start_session(start_index)
	}
	fn end_session(end_index: SessionIndex) {
		log!(trace, "ending session {}", end_index);
		Self::end_session(end_index)
	}
}

impl<T: Config> historical::SessionManager<T::AccountId, Exposure<T::AccountId, BalanceOf<T>>>
	for Pallet<T>
{
	fn new_session(
		new_index: SessionIndex,
	) -> Option<Vec<(T::AccountId, Exposure<T::AccountId, BalanceOf<T>>)>> {
		<Self as pallet_session::SessionManager<_>>::new_session(new_index).map(|validators| {
			let current_era = Self::current_era()
				// Must be some as a new era has been created.
				.unwrap_or(0);

			validators
				.into_iter()
				.map(|v| {
					let exposure = Self::eras_stakers(current_era, &v);
					(v, exposure)
				})
				.collect()
		})
	}
	fn new_session_genesis(
		new_index: SessionIndex,
	) -> Option<Vec<(T::AccountId, Exposure<T::AccountId, BalanceOf<T>>)>> {
		<Self as pallet_session::SessionManager<_>>::new_session_genesis(new_index).map(
			|validators| {
				let current_era = Self::current_era()
					// Must be some as a new era has been created.
					.unwrap_or(0);

				validators
					.into_iter()
					.map(|v| {
						let exposure = Self::eras_stakers(current_era, &v);
						(v, exposure)
					})
					.collect()
			},
		)
	}
	fn start_session(start_index: SessionIndex) {
		<Self as pallet_session::SessionManager<_>>::start_session(start_index)
	}
	fn end_session(end_index: SessionIndex) {
		<Self as pallet_session::SessionManager<_>>::end_session(end_index)
	}
}

/// Add reward points to block authors:
/// * 20 points to the block producer for producing a (non-uncle) block,
impl<T> pallet_authorship::EventHandler<T::AccountId, T::BlockNumber> for Pallet<T>
where
	T: Config + pallet_authorship::Config + pallet_session::Config,
{
	fn note_author(author: T::AccountId) {
		Self::reward_by_ids(vec![(author, 20)])
	}
}

/// This is intended to be used with `FilterHistoricalOffences`.
impl<T: Config>
	OnOffenceHandler<T::AccountId, pallet_session::historical::IdentificationTuple<T>, Weight>
	for Pallet<T>
where
	T: pallet_session::Config<ValidatorId = <T as frame_system::Config>::AccountId>,
	T: pallet_session::historical::Config<
		FullIdentification = Exposure<<T as frame_system::Config>::AccountId, BalanceOf<T>>,
		FullIdentificationOf = ExposureOf<T>,
	>,
	T::SessionHandler: pallet_session::SessionHandler<<T as frame_system::Config>::AccountId>,
	T::SessionManager: pallet_session::SessionManager<<T as frame_system::Config>::AccountId>,
	T::ValidatorIdOf: Convert<
		<T as frame_system::Config>::AccountId,
		Option<<T as frame_system::Config>::AccountId>,
	>,
{
	fn on_offence(
		offenders: &[OffenceDetails<
			T::AccountId,
			pallet_session::historical::IdentificationTuple<T>,
		>],
		slash_fraction: &[Perbill],
		slash_session: SessionIndex,
		disable_strategy: DisableStrategy,
	) -> Weight {
		let reward_proportion = SlashRewardFraction::<T>::get();
		let mut consumed_weight = Weight::from_parts(0, 0);
		let mut add_db_reads_writes = |reads, writes| {
			consumed_weight += T::DbWeight::get().reads_writes(reads, writes);
		};

		let active_era = {
			let active_era = Self::active_era();
			add_db_reads_writes(1, 0);
			if active_era.is_none() {
				// This offence need not be re-submitted.
				return consumed_weight
			}
			active_era.expect("value checked not to be `None`; qed").index
		};
		let active_era_start_session_index = Self::eras_start_session_index(active_era)
			.unwrap_or_else(|| {
				frame_support::print("Error: start_session_index must be set for current_era");
				0
			});
		add_db_reads_writes(1, 0);

		let window_start = active_era.saturating_sub(T::BondingDuration::get());

		// Fast path for active-era report - most likely.
		// `slash_session` cannot be in a future active era. It must be in `active_era` or before.
		let slash_era = if slash_session >= active_era_start_session_index {
			active_era
		} else {
			let eras = BondedEras::<T>::get();
			add_db_reads_writes(1, 0);

			// Reverse because it's more likely to find reports from recent eras.
			match eras.iter().rev().find(|&(_, sesh)| sesh <= &slash_session) {
				Some((slash_era, _)) => *slash_era,
				// Before bonding period. defensive - should be filtered out.
				None => return consumed_weight,
			}
		};

		add_db_reads_writes(1, 1);

		let slash_defer_duration = T::SlashDeferDuration::get();

		let invulnerables = Self::invulnerables();
		add_db_reads_writes(1, 0);

		for (details, slash_fraction) in offenders.iter().zip(slash_fraction) {
			let (stash, exposure) = &details.offender;

			// Skip if the validator is invulnerable.
			if invulnerables.contains(stash) {
				continue
			}

			let unapplied = slashing::compute_slash::<T>(slashing::SlashParams {
				stash,
				slash: *slash_fraction,
				exposure,
				slash_era,
				window_start,
				now: active_era,
				reward_proportion,
				disable_strategy,
			});

			Self::deposit_event(Event::<T>::SlashReported {
				validator: stash.clone(),
				fraction: *slash_fraction,
				slash_era,
			});

			if let Some(mut unapplied) = unapplied {
				let nominators_len = unapplied.others.len() as u64;
				let reporters_len = details.reporters.len() as u64;

				{
					let upper_bound = 1 /* Validator/NominatorSlashInEra */ + 2 /* fetch_spans */;
					let rw = upper_bound + nominators_len * upper_bound;
					add_db_reads_writes(rw, rw);
				}
				unapplied.reporters = details.reporters.clone();
				if slash_defer_duration == 0 {
					// Apply right away.
					slashing::apply_slash::<T>(unapplied, slash_era);
					{
						let slash_cost = (6, 5);
						let reward_cost = (2, 2);
						add_db_reads_writes(
							(1 + nominators_len) * slash_cost.0 + reward_cost.0 * reporters_len,
							(1 + nominators_len) * slash_cost.1 + reward_cost.1 * reporters_len,
						);
					}
				} else {
					// Defer to end of some `slash_defer_duration` from now.
					log!(
						debug,
						"deferring slash of {:?}% happened in {:?} (reported in {:?}) to {:?}",
						slash_fraction,
						slash_era,
						active_era,
						slash_era + slash_defer_duration + 1,
					);
					UnappliedSlashes::<T>::mutate(
						slash_era.saturating_add(slash_defer_duration).saturating_add(One::one()),
						move |for_later| for_later.push(unapplied),
					);
					add_db_reads_writes(1, 1);
				}
			} else {
				add_db_reads_writes(4 /* fetch_spans */, 5 /* kick_out_if_recent */)
			}
		}

		consumed_weight
	}
}

impl<T: Config> ScoreProvider<T::AccountId> for Pallet<T> {
	type Score = VoteWeight;

	fn score(who: &T::AccountId) -> Self::Score {
		Self::weight_of(who)
	}

	#[cfg(feature = "runtime-benchmarks")]
	fn set_score_of(who: &T::AccountId, weight: Self::Score) {
		// this will clearly results in an inconsistent state, but it should not matter for a
		// benchmark.
		let active: BalanceOf<T> = weight.try_into().map_err(|_| ()).unwrap();
		let mut ledger = match Self::ledger(who) {
			None => StakingLedger::default_from(who.clone()),
			Some(l) => l,
		};
		ledger.active = active;

		<Ledger<T>>::insert(who, ledger);
		<Bonded<T>>::insert(who, who);

		// also, we play a trick to make sure that a issuance based-`CurrencyToVote` behaves well:
		// This will make sure that total issuance is zero, thus the currency to vote will be a 1-1
		// conversion.
		let imbalance = T::Currency::burn(T::Currency::total_issuance());
		// kinda ugly, but gets the job done. The fact that this works here is a HUGE exception.
		// Don't try this pattern in other places.
		sp_std::mem::forget(imbalance);
	}
}

/// A simple sorted list implementation that does not require any additional pallets. Note, this
/// does not provide validators in sorted order. If you desire nominators in a sorted order take
/// a look at [`pallet-bags-list`].
pub struct UseValidatorsMap<T>(sp_std::marker::PhantomData<T>);
impl<T: Config> SortedListProvider<T::AccountId> for UseValidatorsMap<T> {
	type Score = BalanceOf<T>;
	type Error = ();

	/// Returns iterator over voter list, which can have `take` called on it.
	fn iter() -> Box<dyn Iterator<Item = T::AccountId>> {
		Box::new(Validators::<T>::iter().map(|(v, _)| v))
	}
	fn iter_from(
		start: &T::AccountId,
	) -> Result<Box<dyn Iterator<Item = T::AccountId>>, Self::Error> {
		if Validators::<T>::contains_key(start) {
			let start_key = Validators::<T>::hashed_key_for(start);
			Ok(Box::new(Validators::<T>::iter_from(start_key).map(|(n, _)| n)))
		} else {
			Err(())
		}
	}
	fn count() -> u32 {
		Validators::<T>::count()
	}
	fn contains(id: &T::AccountId) -> bool {
		Validators::<T>::contains_key(id)
	}
	fn on_insert(_: T::AccountId, _weight: Self::Score) -> Result<(), Self::Error> {
		// nothing to do on insert.
		Ok(())
	}
	fn get_score(id: &T::AccountId) -> Result<Self::Score, Self::Error> {
		Ok(Pallet::<T>::weight_of(id).into())
	}
	fn on_update(_: &T::AccountId, _weight: Self::Score) -> Result<(), Self::Error> {
		// nothing to do on update.
		Ok(())
	}
	fn on_remove(_: &T::AccountId) -> Result<(), Self::Error> {
		// nothing to do on remove.
		Ok(())
	}
	fn unsafe_regenerate(
		_: impl IntoIterator<Item = T::AccountId>,
		_: Box<dyn Fn(&T::AccountId) -> Self::Score>,
	) -> u32 {
		// nothing to do upon regenerate.
		0
	}
	#[cfg(feature = "try-runtime")]
	fn try_state() -> Result<(), &'static str> {
		Ok(())
	}

	fn unsafe_clear() {
		#[allow(deprecated)]
		Validators::<T>::remove_all();
	}

	#[cfg(feature = "runtime-benchmarks")]
	fn score_update_worst_case(_who: &T::AccountId, _is_increase: bool) -> Self::Score {
		unimplemented!()
	}
}

/// A simple voter list implementation that does not require any additional pallets. Note, this
/// does not provided nominators in sorted ordered. If you desire nominators in a sorted order take
/// a look at [`pallet-bags-list].
pub struct UseNominatorsAndValidatorsMap<T>(sp_std::marker::PhantomData<T>);
impl<T: Config> SortedListProvider<T::AccountId> for UseNominatorsAndValidatorsMap<T> {
	type Error = ();
	type Score = VoteWeight;

	fn iter() -> Box<dyn Iterator<Item = T::AccountId>> {
		Box::new(
			Validators::<T>::iter()
				.map(|(v, _)| v)
				.chain(Nominators::<T>::iter().map(|(n, _)| n)),
		)
	}
	fn iter_from(
		start: &T::AccountId,
	) -> Result<Box<dyn Iterator<Item = T::AccountId>>, Self::Error> {
		if Validators::<T>::contains_key(start) {
			let start_key = Validators::<T>::hashed_key_for(start);
			Ok(Box::new(
				Validators::<T>::iter_from(start_key)
					.map(|(n, _)| n)
					.chain(Nominators::<T>::iter().map(|(x, _)| x)),
			))
		} else if Nominators::<T>::contains_key(start) {
			let start_key = Nominators::<T>::hashed_key_for(start);
			Ok(Box::new(Nominators::<T>::iter_from(start_key).map(|(n, _)| n)))
		} else {
			Err(())
		}
	}
	fn count() -> u32 {
		Nominators::<T>::count().saturating_add(Validators::<T>::count())
	}
	fn contains(id: &T::AccountId) -> bool {
		Nominators::<T>::contains_key(id) || Validators::<T>::contains_key(id)
	}
	fn on_insert(_: T::AccountId, _weight: Self::Score) -> Result<(), Self::Error> {
		// nothing to do on insert.
		Ok(())
	}
	fn get_score(id: &T::AccountId) -> Result<Self::Score, Self::Error> {
		Ok(Pallet::<T>::weight_of(id))
	}
	fn on_update(_: &T::AccountId, _weight: Self::Score) -> Result<(), Self::Error> {
		// nothing to do on update.
		Ok(())
	}
	fn on_remove(_: &T::AccountId) -> Result<(), Self::Error> {
		// nothing to do on remove.
		Ok(())
	}
	fn unsafe_regenerate(
		_: impl IntoIterator<Item = T::AccountId>,
		_: Box<dyn Fn(&T::AccountId) -> Self::Score>,
	) -> u32 {
		// nothing to do upon regenerate.
		0
	}

	#[cfg(feature = "try-runtime")]
	fn try_state() -> Result<(), &'static str> {
		Ok(())
	}

	fn unsafe_clear() {
		// NOTE: Caller must ensure this doesn't lead to too many storage accesses. This is a
		// condition of SortedListProvider::unsafe_clear.
		#[allow(deprecated)]
		Nominators::<T>::remove_all();
		#[allow(deprecated)]
		Validators::<T>::remove_all();
	}

	#[cfg(feature = "runtime-benchmarks")]
	fn score_update_worst_case(_who: &T::AccountId, _is_increase: bool) -> Self::Score {
		unimplemented!()
	}
}

// NOTE: in this entire impl block, the assumption is that `who` is a stash account.
impl<T: Config> StakingInterface for Pallet<T> {
	type Balance = BalanceOf<T>;
	type AccountId = T::AccountId;

	fn minimum_nominator_bond() -> Self::Balance {
		MinNominatorBond::<T>::get()
	}

	fn minimum_validator_bond() -> Self::Balance {
		MinValidatorBond::<T>::get()
	}

	fn stash_by_ctrl(controller: &Self::AccountId) -> Result<Self::AccountId, DispatchError> {
		Self::ledger(controller)
			.map(|l| l.stash)
			.ok_or(Error::<T>::NotController.into())
	}

	fn bonding_duration() -> EraIndex {
		T::BondingDuration::get()
	}

	fn current_era() -> EraIndex {
		Self::current_era().unwrap_or(Zero::zero())
	}

	fn stake(who: &Self::AccountId) -> Result<Stake<BalanceOf<T>>, DispatchError> {
		Self::bonded(who)
			.and_then(|c| Self::ledger(c))
			.map(|l| Stake { total: l.total, active: l.active })
			.ok_or(Error::<T>::NotStash.into())
	}

	fn bond(
		who: &Self::AccountId,
		value: Self::Balance,
		payee: &Self::AccountId,
	) -> DispatchResult {
		Self::bond(
			RawOrigin::Signed(who.clone()).into(),
			T::Lookup::unlookup(who.clone()),
			value,
			RewardDestination::Account(payee.clone()),
		)
	}

	fn nominate(who: &Self::AccountId, targets: Vec<Self::AccountId>) -> DispatchResult {
		let ctrl = Self::bonded(who).ok_or(Error::<T>::NotStash)?;
		let targets = targets.into_iter().map(T::Lookup::unlookup).collect::<Vec<_>>();
		Self::nominate(RawOrigin::Signed(ctrl).into(), targets)
	}

	fn chill(who: &Self::AccountId) -> DispatchResult {
		// defensive-only: any account bonded via this interface has the stash set as the
		// controller, but we have to be sure. Same comment anywhere else that we read this.
		let ctrl = Self::bonded(who).ok_or(Error::<T>::NotStash)?;
		Self::chill(RawOrigin::Signed(ctrl).into())
	}

	fn bond_extra(who: &Self::AccountId, extra: Self::Balance) -> DispatchResult {
		Self::bond_extra(RawOrigin::Signed(who.clone()).into(), extra)
	}

	fn unbond(who: &Self::AccountId, value: Self::Balance) -> DispatchResult {
		let ctrl = Self::bonded(who).ok_or(Error::<T>::NotStash)?;
		Self::unbond(RawOrigin::Signed(ctrl).into(), value)
			.map_err(|with_post| with_post.error)
			.map(|_| ())
	}

	fn withdraw_unbonded(
		who: Self::AccountId,
		num_slashing_spans: u32,
	) -> Result<bool, DispatchError> {
		let ctrl = Self::bonded(who).ok_or(Error::<T>::NotStash)?;
		Self::withdraw_unbonded(RawOrigin::Signed(ctrl.clone()).into(), num_slashing_spans)
			.map(|_| !Ledger::<T>::contains_key(&ctrl))
			.map_err(|with_post| with_post.error)
	}

<<<<<<< HEAD
	fn desired_validator_count() -> u32 {
		ValidatorCount::<T>::get()
=======
	fn bond(
		who: &Self::AccountId,
		value: Self::Balance,
		payee: &Self::AccountId,
	) -> DispatchResult {
		Self::bond(
			RawOrigin::Signed(who.clone()).into(),
			value,
			RewardDestination::Account(payee.clone()),
		)
>>>>>>> bc89da26
	}

	fn election_ongoing() -> bool {
		T::ElectionProvider::ongoing()
	}

	fn force_unstake(who: Self::AccountId) -> sp_runtime::DispatchResult {
		let num_slashing_spans = Self::slashing_spans(&who).map_or(0, |s| s.iter().count() as u32);
		Self::force_unstake(RawOrigin::Root.into(), who.clone(), num_slashing_spans)
	}

	fn is_exposed_in_era(who: &Self::AccountId, era: &EraIndex) -> bool {
		ErasStakers::<T>::iter_prefix(era).any(|(validator, exposures)| {
			validator == *who || exposures.others.iter().any(|i| i.who == *who)
		})
	}

	fn status(
		who: &Self::AccountId,
	) -> Result<sp_staking::StakerStatus<Self::AccountId>, DispatchError> {
		let is_bonded = Self::bonded(who).is_some();
		if !is_bonded {
			return Err(Error::<T>::NotStash.into())
		}

		let is_validator = Validators::<T>::contains_key(&who);
		let is_nominator = Nominators::<T>::get(&who);

		use sp_staking::StakerStatus;
		match (is_validator, is_nominator.is_some()) {
			(false, false) => Ok(StakerStatus::Idle),
			(true, false) => Ok(StakerStatus::Validator),
			(false, true) => Ok(StakerStatus::Nominator(
				is_nominator.expect("is checked above; qed").targets.into_inner(),
			)),
			(true, true) => {
				defensive!("cannot be both validators and nominator");
				Err(Error::<T>::BadState.into())
			},
		}
	}

	sp_staking::runtime_benchmarks_enabled! {
		fn nominations(who: &Self::AccountId) -> Option<Vec<T::AccountId>> {
			Nominators::<T>::get(who).map(|n| n.targets.into_inner())
		}

		fn add_era_stakers(
			current_era: &EraIndex,
			stash: &T::AccountId,
			exposures: Vec<(Self::AccountId, Self::Balance)>,
		) {
			let others = exposures
				.iter()
				.map(|(who, value)| IndividualExposure { who: who.clone(), value: value.clone() })
				.collect::<Vec<_>>();
			let exposure = Exposure { total: Default::default(), own: Default::default(), others };
			EraInfo::<T>::set_exposure(*current_era, stash, exposure);
		}

		fn set_current_era(era: EraIndex) {
			CurrentEra::<T>::put(era);
		}

		fn max_exposure_page_size() -> PageIndex {
			T::MaxExposurePageSize::get()
		}
	}
}

#[cfg(any(test, feature = "try-runtime"))]
impl<T: Config> Pallet<T> {
	pub(crate) fn do_try_state(_: BlockNumberFor<T>) -> Result<(), &'static str> {
		ensure!(
			T::VoterList::iter()
				.all(|x| <Nominators<T>>::contains_key(&x) || <Validators<T>>::contains_key(&x)),
			"VoterList contains non-staker"
		);

		Self::check_nominators()?;
		Self::check_exposures()?;
		Self::check_ledgers()?;
		Self::check_count()
	}

	fn check_count() -> Result<(), &'static str> {
		ensure!(
			<T as Config>::VoterList::count() ==
				Nominators::<T>::count() + Validators::<T>::count(),
			"wrong external count"
		);
		ensure!(
			<T as Config>::TargetList::count() == Validators::<T>::count(),
			"wrong external count"
		);
		ensure!(
			ValidatorCount::<T>::get() <=
				<T::ElectionProvider as frame_election_provider_support::ElectionProviderBase>::MaxWinners::get(),
			"validator count exceeded election max winners"
		);
		Ok(())
	}

	fn check_ledgers() -> Result<(), &'static str> {
		Bonded::<T>::iter()
			.map(|(_, ctrl)| Self::ensure_ledger_consistent(ctrl))
			.collect::<Result<_, _>>()
	}

	fn check_exposures() -> Result<(), &'static str> {
		// a check per validator to ensure the exposure struct is always sane.
		let era = Self::active_era().unwrap().index;
		ErasStakers::<T>::iter_prefix_values(era)
			.map(|expo| {
				ensure!(
					expo.total ==
						expo.own +
							expo.others
								.iter()
								.map(|e| e.value)
								.fold(Zero::zero(), |acc, x| acc + x),
					"wrong total exposure.",
				);
				Ok(())
			})
			.collect::<Result<_, _>>()
	}

	fn check_nominators() -> Result<(), &'static str> {
		// a check per nominator to ensure their entire stake is correctly distributed. Will only
		// kick-in if the nomination was submitted before the current era.
		let era = Self::active_era().unwrap().index;
		<Nominators<T>>::iter()
			.filter_map(
				|(nominator, nomination)| {
					if nomination.submitted_in < era {
						Some(nominator)
					} else {
						None
					}
				},
			)
			.map(|nominator| {
				// must be bonded.
				Self::ensure_is_stash(&nominator)?;
				let mut sum = BalanceOf::<T>::zero();
				T::SessionInterface::validators()
					.iter()
					.map(|v| Self::eras_stakers(era, v))
					.map(|e| {
						let individual =
							e.others.iter().filter(|e| e.who == nominator).collect::<Vec<_>>();
						let len = individual.len();
						match len {
							0 => { /* not supporting this validator at all. */ },
							1 => sum += individual[0].value,
							_ => return Err("nominator cannot back a validator more than once."),
						};
						Ok(())
					})
					.collect::<Result<_, _>>()
			})
			.collect::<Result<_, _>>()
	}

	fn ensure_is_stash(who: &T::AccountId) -> Result<(), &'static str> {
		ensure!(Self::bonded(who).is_some(), "Not a stash.");
		Ok(())
	}

	fn ensure_ledger_consistent(ctrl: T::AccountId) -> Result<(), &'static str> {
		// ensures ledger.total == ledger.active + sum(ledger.unlocking).
		let ledger = Self::ledger(ctrl.clone()).ok_or("Not a controller.")?;
		let real_total: BalanceOf<T> =
			ledger.unlocking.iter().fold(ledger.active, |a, c| a + c.value);
		ensure!(real_total == ledger.total, "ledger.total corrupt");

		if !(ledger.active >= T::Currency::minimum_balance() || ledger.active.is_zero()) {
			log!(warn, "ledger.active less than ED: {:?}, {:?}", ctrl, ledger)
		}

		Ok(())
	}
}<|MERGE_RESOLUTION|>--- conflicted
+++ resolved
@@ -688,28 +688,21 @@
 
 	/// Clear all era information for given era.
 	pub(crate) fn clear_era_information(era_index: EraIndex) {
-<<<<<<< HEAD
-		#[allow(deprecated)]
-		<ErasStakers<T>>::remove_prefix(era_index, None);
-		#[allow(deprecated)]
-		<ErasStakersClipped<T>>::remove_prefix(era_index, None);
-		#[allow(deprecated)]
-		<ErasValidatorPrefs<T>>::remove_prefix(era_index, None);
-		#[allow(deprecated)]
-		<ClaimedRewards<T>>::remove_prefix(era_index, None);
-		#[allow(deprecated)]
-		<ErasStakersPaged<T>>::remove_prefix((era_index,), None);
-		#[allow(deprecated)]
-		<ErasStakersOverview<T>>::remove_prefix(era_index, None);
-
-=======
+		// FIXME: We can possibly set a reasonable limit since we do this only once per era and
+		// clean up state across multiple blocks.
 		let mut cursor = <ErasStakers<T>>::clear_prefix(era_index, u32::MAX, None);
 		debug_assert!(cursor.maybe_cursor.is_none());
 		cursor = <ErasStakersClipped<T>>::clear_prefix(era_index, u32::MAX, None);
 		debug_assert!(cursor.maybe_cursor.is_none());
 		cursor = <ErasValidatorPrefs<T>>::clear_prefix(era_index, u32::MAX, None);
 		debug_assert!(cursor.maybe_cursor.is_none());
->>>>>>> bc89da26
+		cursor = <ClaimedRewards<T>>::clear_prefix(era_index, u32::MAX, None);
+		debug_assert!(cursor.maybe_cursor.is_none());
+		cursor = <ErasStakersPaged<T>>::clear_prefix((era_index,), u32::MAX, None);
+		debug_assert!(cursor.maybe_cursor.is_none());
+		cursor = <ErasStakersOverview<T>>::clear_prefix(era_index, u32::MAX, None);
+		debug_assert!(cursor.maybe_cursor.is_none());
+
 		<ErasValidatorReward<T>>::remove(era_index);
 		<ErasRewardPoints<T>>::remove(era_index);
 		<ErasTotalStake<T>>::remove(era_index);
@@ -1662,7 +1655,6 @@
 	) -> DispatchResult {
 		Self::bond(
 			RawOrigin::Signed(who.clone()).into(),
-			T::Lookup::unlookup(who.clone()),
 			value,
 			RewardDestination::Account(payee.clone()),
 		)
@@ -1702,21 +1694,8 @@
 			.map_err(|with_post| with_post.error)
 	}
 
-<<<<<<< HEAD
 	fn desired_validator_count() -> u32 {
 		ValidatorCount::<T>::get()
-=======
-	fn bond(
-		who: &Self::AccountId,
-		value: Self::Balance,
-		payee: &Self::AccountId,
-	) -> DispatchResult {
-		Self::bond(
-			RawOrigin::Signed(who.clone()).into(),
-			value,
-			RewardDestination::Account(payee.clone()),
-		)
->>>>>>> bc89da26
 	}
 
 	fn election_ongoing() -> bool {
@@ -1732,8 +1711,6 @@
 		ErasStakers::<T>::iter_prefix(era).any(|(validator, exposures)| {
 			validator == *who || exposures.others.iter().any(|i| i.who == *who)
 		})
-	}
-
 	fn status(
 		who: &Self::AccountId,
 	) -> Result<sp_staking::StakerStatus<Self::AccountId>, DispatchError> {
