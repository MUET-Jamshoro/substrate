--- conflicted
+++ resolved
@@ -556,12 +556,8 @@
 
 		/// Propose and approve a spend of treasury funds.
 		///
-<<<<<<< HEAD
-		/// - `origin`: Must be `SpendOrigin` with the `Success` value being at least `amount`.
+		/// - `origin`: Must be `T::SpendOrigin` with the `Success` value being at least `amount`.
 		/// - `asset_kind`: An indicator of the specific asset class which should be spent
-=======
-		/// - `origin`: Must be `T::SpendOrigin` with the `Success` value being at least `amount`.
->>>>>>> e07ee86d
 		/// - `amount`: The amount to be transferred from the treasury to the `beneficiary`.
 		/// - `beneficiary`: The destination account for the transfer.
 		#[pallet::call_index(5)]
