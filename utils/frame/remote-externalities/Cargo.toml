[package]
name = "remote-externalities"
version = "0.10.0-dev"
authors = ["Parity Technologies <admin@parity.io>"]
edition = "2021"
license = "Apache-2.0"
homepage = "https://substrate.io"
repository = "https://github.com/paritytech/substrate/"
description = "An externalities provided environment that can load itself from remote nodes or cached files"
readme = "README.md"

[package.metadata.docs.rs]
targets = ["x86_64-unknown-linux-gnu"]

[dependencies]
codec = { package = "parity-scale-codec", version = "3.0.0" }
<<<<<<< HEAD
jsonrpsee = { version = "0.15.1", features = ["ws-client", "macros"] }
=======
env_logger = "0.9"
>>>>>>> f5ed51de
log = "0.4.17"
serde = "1.0.136"
serde_json = "1.0"
frame-support = { version = "4.0.0-dev", optional = true, path = "../../../frame/support" }
sp-core = { version = "6.0.0", path = "../../../primitives/core" }
sp-io = { version = "6.0.0", path = "../../../primitives/io" }
sp-runtime = { version = "6.0.0", path = "../../../primitives/runtime" }
sp-version = { version = "5.0.0", path = "../../../primitives/version" }
<<<<<<< HEAD
tokio = { version = "1.17.0", features = ["macros", "rt-multi-thread"] }
=======
substrate-rpc-client = { path = "../rpc/client" }
>>>>>>> f5ed51de

[dev-dependencies]
frame-support = { version = "4.0.0-dev", path = "../../../frame/support" }
pallet-elections-phragmen = { version = "5.0.0-dev", path = "../../../frame/elections-phragmen" }
tracing-subscriber = { version = "0.3.16", features = ["env-filter"] }

[features]
remote-test = ["frame-support"]<|MERGE_RESOLUTION|>--- conflicted
+++ resolved
@@ -14,11 +14,7 @@
 
 [dependencies]
 codec = { package = "parity-scale-codec", version = "3.0.0" }
-<<<<<<< HEAD
-jsonrpsee = { version = "0.15.1", features = ["ws-client", "macros"] }
-=======
 env_logger = "0.9"
->>>>>>> f5ed51de
 log = "0.4.17"
 serde = "1.0.136"
 serde_json = "1.0"
@@ -27,11 +23,8 @@
 sp-io = { version = "6.0.0", path = "../../../primitives/io" }
 sp-runtime = { version = "6.0.0", path = "../../../primitives/runtime" }
 sp-version = { version = "5.0.0", path = "../../../primitives/version" }
-<<<<<<< HEAD
 tokio = { version = "1.17.0", features = ["macros", "rt-multi-thread"] }
-=======
 substrate-rpc-client = { path = "../rpc/client" }
->>>>>>> f5ed51de
 
 [dev-dependencies]
 frame-support = { version = "4.0.0-dev", path = "../../../frame/support" }
