// This file is part of Substrate.

// Copyright (C) Parity Technologies (UK) Ltd.
// SPDX-License-Identifier: GPL-3.0-or-later WITH Classpath-exception-2.0

// This program is free software: you can redistribute it and/or modify
// it under the terms of the GNU General Public License as published by
// the Free Software Foundation, either version 3 of the License, or
// (at your option) any later version.

// This program is distributed in the hope that it will be useful,
// but WITHOUT ANY WARRANTY; without even the implied warranty of
// MERCHANTABILITY or FITNESS FOR A PARTICULAR PURPOSE. See the
// GNU General Public License for more details.

// You should have received a copy of the GNU General Public License
// along with this program. If not, see <https://www.gnu.org/licenses/>.

//! The Substrate runtime. This can be compiled with `#[no_std]`, ready for Wasm.

#![cfg_attr(not(feature = "std"), no_std)]
// `construct_runtime!` does a lot of recursion and requires us to increase the limit to 512.
#![recursion_limit = "512"]

use codec::{Decode, Encode, MaxEncodedLen};
use frame_election_provider_support::{
	onchain, BalancingConfig, ElectionDataProvider, SequentialPhragmen, VoteWeight,
};
use frame_support::{
	construct_runtime,
	dispatch::DispatchClass,
	pallet_prelude::Get,
	parameter_types,
	traits::{
		fungible::ItemOf,
		tokens::{nonfungibles_v2::Inspect, GetSalary, PayFromAccount},
		AsEnsureOriginWithArg, ConstBool, ConstU128, ConstU16, ConstU32, Currency, EitherOfDiverse,
		EqualPrivilegeOnly, Everything, Imbalance, InstanceFilter, KeyOwnerProofSystem,
		LockIdentifier, Nothing, OnUnbalanced, U128CurrencyToVote, WithdrawReasons,
	},
	weights::{
		constants::{
			BlockExecutionWeight, ExtrinsicBaseWeight, RocksDbWeight, WEIGHT_REF_TIME_PER_SECOND,
		},
		ConstantMultiplier, IdentityFee, Weight,
	},
	BoundedVec, PalletId, RuntimeDebug,
};
use frame_system::{
	limits::{BlockLength, BlockWeights},
	EnsureRoot, EnsureRootWithSuccess, EnsureSigned, EnsureWithSuccess,
};
pub use node_primitives::{AccountId, Signature};
use node_primitives::{AccountIndex, Balance, BlockNumber, Hash, Index, Moment};
use pallet_election_provider_multi_phase::SolutionAccuracyOf;
use pallet_im_online::sr25519::AuthorityId as ImOnlineId;
use pallet_nfts::PalletFeatures;
use pallet_nis::WithMaximumOf;
use pallet_session::historical as pallet_session_historical;
pub use pallet_transaction_payment::{CurrencyAdapter, Multiplier, TargetedFeeAdjustment};
use pallet_transaction_payment::{FeeDetails, RuntimeDispatchInfo};
use sp_api::impl_runtime_apis;
use sp_authority_discovery::AuthorityId as AuthorityDiscoveryId;
use sp_consensus_grandpa::AuthorityId as GrandpaId;
use sp_core::{crypto::KeyTypeId, OpaqueMetadata};
use sp_inherents::{CheckInherentsResult, InherentData};
use sp_runtime::{
	create_runtime_str,
	curve::PiecewiseLinear,
	generic, impl_opaque_keys,
	traits::{
		self, BlakeTwo256, Block as BlockT, Bounded, ConvertInto, NumberFor, OpaqueKeys,
		SaturatedConversion, StaticLookup,
	},
	transaction_validity::{TransactionPriority, TransactionSource, TransactionValidity},
	ApplyExtrinsicResult, FixedPointNumber, FixedU128, Perbill, Percent, Permill, Perquintill,
};
use sp_std::prelude::*;
#[cfg(any(feature = "std", test))]
use sp_version::NativeVersion;
use sp_version::RuntimeVersion;
use static_assertions::const_assert;

#[cfg(any(feature = "std", test))]
pub use frame_system::Call as SystemCall;
#[cfg(any(feature = "std", test))]
pub use pallet_balances::Call as BalancesCall;
#[cfg(any(feature = "std", test))]
pub use pallet_staking::StakerStatus;
#[cfg(any(feature = "std", test))]
pub use pallet_sudo::Call as SudoCall;
#[cfg(any(feature = "std", test))]
pub use sp_runtime::BuildStorage;

/// Implementations of some helper traits passed into runtime modules as associated types.
pub mod impls;
#[cfg(not(feature = "runtime-benchmarks"))]
use impls::AllianceIdentityVerifier;
use impls::{AllianceProposalProvider, Author, CreditToBlockAuthor};

/// Constant values used within the runtime.
pub mod constants;
use constants::{currency::*, time::*};
use sp_runtime::generic::Era;

/// Generated voter bag information.
mod voter_bags;

/// Runtime API definition for assets.
pub mod assets_api;

// Make the WASM binary available.
#[cfg(feature = "std")]
include!(concat!(env!("OUT_DIR"), "/wasm_binary.rs"));

/// Max size for serialized extrinsic params for this testing runtime.
/// This is a quite arbitrary but empirically battle tested value.
#[cfg(test)]
pub const CALL_PARAMS_MAX_SIZE: usize = 208;

/// Wasm binary unwrapped. If built with `SKIP_WASM_BUILD`, the function panics.
#[cfg(feature = "std")]
pub fn wasm_binary_unwrap() -> &'static [u8] {
	WASM_BINARY.expect(
		"Development wasm binary is not available. This means the client is built with \
		 `SKIP_WASM_BUILD` flag and it is only usable for production chains. Please rebuild with \
		 the flag disabled.",
	)
}

/// Runtime version.
#[sp_version::runtime_version]
pub const VERSION: RuntimeVersion = RuntimeVersion {
	spec_name: create_runtime_str!("node"),
	impl_name: create_runtime_str!("substrate-node"),
	authoring_version: 10,
	// Per convention: if the runtime behavior changes, increment spec_version
	// and set impl_version to 0. If only runtime
	// implementation changes and behavior does not, then leave spec_version as
	// is and increment impl_version.
	spec_version: 268,
	impl_version: 0,
	apis: RUNTIME_API_VERSIONS,
	transaction_version: 2,
	state_version: 1,
};

/// The BABE epoch configuration at genesis.
pub const BABE_GENESIS_EPOCH_CONFIG: sp_consensus_babe::BabeEpochConfiguration =
	sp_consensus_babe::BabeEpochConfiguration {
		c: PRIMARY_PROBABILITY,
		allowed_slots: sp_consensus_babe::AllowedSlots::PrimaryAndSecondaryPlainSlots,
	};

/// Native version.
#[cfg(any(feature = "std", test))]
pub fn native_version() -> NativeVersion {
	NativeVersion { runtime_version: VERSION, can_author_with: Default::default() }
}

type NegativeImbalance = <Balances as Currency<AccountId>>::NegativeImbalance;

pub struct DealWithFees;
impl OnUnbalanced<NegativeImbalance> for DealWithFees {
	fn on_unbalanceds<B>(mut fees_then_tips: impl Iterator<Item = NegativeImbalance>) {
		if let Some(fees) = fees_then_tips.next() {
			// for fees, 80% to treasury, 20% to author
			let mut split = fees.ration(80, 20);
			if let Some(tips) = fees_then_tips.next() {
				// for tips, if any, 80% to treasury, 20% to author (though this can be anything)
				tips.ration_merge_into(80, 20, &mut split);
			}
			Treasury::on_unbalanced(split.0);
			Author::on_unbalanced(split.1);
		}
	}
}

/// We assume that ~10% of the block weight is consumed by `on_initialize` handlers.
/// This is used to limit the maximal weight of a single extrinsic.
const AVERAGE_ON_INITIALIZE_RATIO: Perbill = Perbill::from_percent(10);
/// We allow `Normal` extrinsics to fill up the block up to 75%, the rest can be used
/// by  Operational  extrinsics.
const NORMAL_DISPATCH_RATIO: Perbill = Perbill::from_percent(75);
/// We allow for 2 seconds of compute with a 6 second average block time, with maximum proof size.
const MAXIMUM_BLOCK_WEIGHT: Weight =
	Weight::from_parts(WEIGHT_REF_TIME_PER_SECOND.saturating_mul(2), u64::MAX);

parameter_types! {
	pub const BlockHashCount: BlockNumber = 2400;
	pub const Version: RuntimeVersion = VERSION;
	pub RuntimeBlockLength: BlockLength =
		BlockLength::max_with_normal_ratio(5 * 1024 * 1024, NORMAL_DISPATCH_RATIO);
	pub RuntimeBlockWeights: BlockWeights = BlockWeights::builder()
		.base_block(BlockExecutionWeight::get())
		.for_class(DispatchClass::all(), |weights| {
			weights.base_extrinsic = ExtrinsicBaseWeight::get();
		})
		.for_class(DispatchClass::Normal, |weights| {
			weights.max_total = Some(NORMAL_DISPATCH_RATIO * MAXIMUM_BLOCK_WEIGHT);
		})
		.for_class(DispatchClass::Operational, |weights| {
			weights.max_total = Some(MAXIMUM_BLOCK_WEIGHT);
			// Operational transactions have some extra reserved space, so that they
			// are included even if block reached `MAXIMUM_BLOCK_WEIGHT`.
			weights.reserved = Some(
				MAXIMUM_BLOCK_WEIGHT - NORMAL_DISPATCH_RATIO * MAXIMUM_BLOCK_WEIGHT
			);
		})
		.avg_block_initialization(AVERAGE_ON_INITIALIZE_RATIO)
		.build_or_panic();
	pub MaxCollectivesProposalWeight: Weight = Perbill::from_percent(50) * RuntimeBlockWeights::get().max_block;
}

const_assert!(NORMAL_DISPATCH_RATIO.deconstruct() >= AVERAGE_ON_INITIALIZE_RATIO.deconstruct());

impl frame_system::Config for Runtime {
	type BaseCallFilter = Everything;
	type BlockWeights = RuntimeBlockWeights;
	type BlockLength = RuntimeBlockLength;
	type DbWeight = RocksDbWeight;
	type RuntimeOrigin = RuntimeOrigin;
	type RuntimeCall = RuntimeCall;
	type Index = Index;
	type BlockNumber = BlockNumber;
	type Hash = Hash;
	type Hashing = BlakeTwo256;
	type AccountId = AccountId;
	type Lookup = Indices;
	type Header = generic::Header<BlockNumber, BlakeTwo256>;
	type RuntimeEvent = RuntimeEvent;
	type BlockHashCount = BlockHashCount;
	type Version = Version;
	type PalletInfo = PalletInfo;
	type AccountData = pallet_balances::AccountData<Balance>;
	type OnNewAccount = ();
	type OnKilledAccount = ();
	type SystemWeightInfo = frame_system::weights::SubstrateWeight<Runtime>;
	type SS58Prefix = ConstU16<42>;
	type OnSetCode = ();
	type MaxConsumers = ConstU32<16>;
}

impl pallet_insecure_randomness_collective_flip::Config for Runtime {}

impl pallet_utility::Config for Runtime {
	type RuntimeEvent = RuntimeEvent;
	type RuntimeCall = RuntimeCall;
	type PalletsOrigin = OriginCaller;
	type WeightInfo = pallet_utility::weights::SubstrateWeight<Runtime>;
}

parameter_types! {
	// One storage item; key size is 32; value is size 4+4+16+32 bytes = 56 bytes.
	pub const DepositBase: Balance = deposit(1, 88);
	// Additional storage item size of 32 bytes.
	pub const DepositFactor: Balance = deposit(0, 32);
}

impl pallet_multisig::Config for Runtime {
	type RuntimeEvent = RuntimeEvent;
	type RuntimeCall = RuntimeCall;
	type Currency = Balances;
	type DepositBase = DepositBase;
	type DepositFactor = DepositFactor;
	type MaxSignatories = ConstU32<100>;
	type WeightInfo = pallet_multisig::weights::SubstrateWeight<Runtime>;
}

parameter_types! {
	// One storage item; key size 32, value size 8; .
	pub const ProxyDepositBase: Balance = deposit(1, 8);
	// Additional storage item size of 33 bytes.
	pub const ProxyDepositFactor: Balance = deposit(0, 33);
	pub const AnnouncementDepositBase: Balance = deposit(1, 8);
	pub const AnnouncementDepositFactor: Balance = deposit(0, 66);
}

/// The type used to represent the kinds of proxying allowed.
#[derive(
	Copy,
	Clone,
	Eq,
	PartialEq,
	Ord,
	PartialOrd,
	Encode,
	Decode,
	RuntimeDebug,
	MaxEncodedLen,
	scale_info::TypeInfo,
)]
pub enum ProxyType {
	Any,
	NonTransfer,
	Governance,
	Staking,
}
impl Default for ProxyType {
	fn default() -> Self {
		Self::Any
	}
}
impl InstanceFilter<RuntimeCall> for ProxyType {
	fn filter(&self, c: &RuntimeCall) -> bool {
		match self {
			ProxyType::Any => true,
			ProxyType::NonTransfer => !matches!(
				c,
				RuntimeCall::Balances(..) |
					RuntimeCall::Assets(..) |
					RuntimeCall::Uniques(..) |
					RuntimeCall::Nfts(..) |
					RuntimeCall::Vesting(pallet_vesting::Call::vested_transfer { .. }) |
					RuntimeCall::Indices(pallet_indices::Call::transfer { .. })
			),
			ProxyType::Governance => matches!(
				c,
				RuntimeCall::Democracy(..) |
					RuntimeCall::Council(..) |
					RuntimeCall::Society(..) |
					RuntimeCall::TechnicalCommittee(..) |
					RuntimeCall::Elections(..) |
					RuntimeCall::Treasury(..)
			),
			ProxyType::Staking =>
				matches!(c, RuntimeCall::Staking(..) | RuntimeCall::FastUnstake(..)),
		}
	}
	fn is_superset(&self, o: &Self) -> bool {
		match (self, o) {
			(x, y) if x == y => true,
			(ProxyType::Any, _) => true,
			(_, ProxyType::Any) => false,
			(ProxyType::NonTransfer, _) => true,
			_ => false,
		}
	}
}

impl pallet_proxy::Config for Runtime {
	type RuntimeEvent = RuntimeEvent;
	type RuntimeCall = RuntimeCall;
	type Currency = Balances;
	type ProxyType = ProxyType;
	type ProxyDepositBase = ProxyDepositBase;
	type ProxyDepositFactor = ProxyDepositFactor;
	type MaxProxies = ConstU32<32>;
	type WeightInfo = pallet_proxy::weights::SubstrateWeight<Runtime>;
	type MaxPending = ConstU32<32>;
	type CallHasher = BlakeTwo256;
	type AnnouncementDepositBase = AnnouncementDepositBase;
	type AnnouncementDepositFactor = AnnouncementDepositFactor;
}

parameter_types! {
	pub MaximumSchedulerWeight: Weight = Perbill::from_percent(80) *
		RuntimeBlockWeights::get().max_block;
}

impl pallet_scheduler::Config for Runtime {
	type RuntimeEvent = RuntimeEvent;
	type RuntimeOrigin = RuntimeOrigin;
	type PalletsOrigin = OriginCaller;
	type RuntimeCall = RuntimeCall;
	type MaximumWeight = MaximumSchedulerWeight;
	type ScheduleOrigin = EnsureRoot<AccountId>;
	#[cfg(feature = "runtime-benchmarks")]
	type MaxScheduledPerBlock = ConstU32<512>;
	#[cfg(not(feature = "runtime-benchmarks"))]
	type MaxScheduledPerBlock = ConstU32<50>;
	type WeightInfo = pallet_scheduler::weights::SubstrateWeight<Runtime>;
	type OriginPrivilegeCmp = EqualPrivilegeOnly;
	type Preimages = Preimage;
}

impl pallet_glutton::Config for Runtime {
	type RuntimeEvent = RuntimeEvent;
	type AdminOrigin = EnsureRoot<AccountId>;
	type WeightInfo = pallet_glutton::weights::SubstrateWeight<Runtime>;
}

parameter_types! {
	pub const PreimageMaxSize: u32 = 4096 * 1024;
	pub const PreimageBaseDeposit: Balance = 1 * DOLLARS;
	// One cent: $10,000 / MB
	pub const PreimageByteDeposit: Balance = 1 * CENTS;
}

impl pallet_preimage::Config for Runtime {
	type WeightInfo = pallet_preimage::weights::SubstrateWeight<Runtime>;
	type RuntimeEvent = RuntimeEvent;
	type Currency = Balances;
	type ManagerOrigin = EnsureRoot<AccountId>;
	type BaseDeposit = PreimageBaseDeposit;
	type ByteDeposit = PreimageByteDeposit;
}

parameter_types! {
	// NOTE: Currently it is not possible to change the epoch duration after the chain has started.
	//       Attempting to do so will brick block production.
	pub const EpochDuration: u64 = EPOCH_DURATION_IN_SLOTS;
	pub const ExpectedBlockTime: Moment = MILLISECS_PER_BLOCK;
	pub const ReportLongevity: u64 =
		BondingDuration::get() as u64 * SessionsPerEra::get() as u64 * EpochDuration::get();
}

impl pallet_babe::Config for Runtime {
	type EpochDuration = EpochDuration;
	type ExpectedBlockTime = ExpectedBlockTime;
	type EpochChangeTrigger = pallet_babe::ExternalTrigger;
	type DisabledValidators = Session;
	type WeightInfo = ();
	type MaxAuthorities = MaxAuthorities;
	type KeyOwnerProof =
		<Historical as KeyOwnerProofSystem<(KeyTypeId, pallet_babe::AuthorityId)>>::Proof;
	type EquivocationReportSystem =
		pallet_babe::EquivocationReportSystem<Self, Offences, Historical, ReportLongevity>;
}

parameter_types! {
	pub const IndexDeposit: Balance = 1 * DOLLARS;
}

impl pallet_indices::Config for Runtime {
	type AccountIndex = AccountIndex;
	type Currency = Balances;
	type Deposit = IndexDeposit;
	type RuntimeEvent = RuntimeEvent;
	type WeightInfo = pallet_indices::weights::SubstrateWeight<Runtime>;
}

parameter_types! {
	pub const ExistentialDeposit: Balance = 1 * DOLLARS;
	// For weight estimation, we assume that the most locks on an individual account will be 50.
	// This number may need to be adjusted in the future if this assumption no longer holds true.
	pub const MaxLocks: u32 = 50;
	pub const MaxReserves: u32 = 50;
}

<<<<<<< HEAD
=======
/// A reason for placing a hold on funds.
#[derive(
	Copy, Clone, Eq, PartialEq, Ord, PartialOrd, Encode, Decode, MaxEncodedLen, Debug, TypeInfo,
)]
pub enum HoldReason {
	/// The NIS Pallet has reserved it for a non-fungible receipt.
	Nis,
	/// Used by the NFT Fractionalization Pallet.
	NftFractionalization,
}

>>>>>>> dca6ebeb
impl pallet_balances::Config for Runtime {
	type MaxLocks = MaxLocks;
	type MaxReserves = MaxReserves;
	type ReserveIdentifier = [u8; 8];
	type Balance = Balance;
	type DustRemoval = ();
	type RuntimeEvent = RuntimeEvent;
	type ExistentialDeposit = ExistentialDeposit;
	type AccountStore = frame_system::Pallet<Runtime>;
	type WeightInfo = pallet_balances::weights::SubstrateWeight<Runtime>;
	type FreezeIdentifier = ();
	type MaxFreezes = ();
<<<<<<< HEAD
	type RuntimeHoldReason = RuntimeHoldReason;
	type MaxHolds = ConstU32<1>;
=======
	type HoldIdentifier = HoldReason;
	type MaxHolds = ConstU32<2>;
>>>>>>> dca6ebeb
}

parameter_types! {
	pub const TransactionByteFee: Balance = 10 * MILLICENTS;
	pub const OperationalFeeMultiplier: u8 = 5;
	pub const TargetBlockFullness: Perquintill = Perquintill::from_percent(25);
	pub AdjustmentVariable: Multiplier = Multiplier::saturating_from_rational(1, 100_000);
	pub MinimumMultiplier: Multiplier = Multiplier::saturating_from_rational(1, 1_000_000_000u128);
	pub MaximumMultiplier: Multiplier = Bounded::max_value();
}

impl pallet_transaction_payment::Config for Runtime {
	type RuntimeEvent = RuntimeEvent;
	type OnChargeTransaction = CurrencyAdapter<Balances, DealWithFees>;
	type OperationalFeeMultiplier = OperationalFeeMultiplier;
	type WeightToFee = IdentityFee<Balance>;
	type LengthToFee = ConstantMultiplier<Balance, TransactionByteFee>;
	type FeeMultiplierUpdate = TargetedFeeAdjustment<
		Self,
		TargetBlockFullness,
		AdjustmentVariable,
		MinimumMultiplier,
		MaximumMultiplier,
	>;
}

impl pallet_asset_tx_payment::Config for Runtime {
	type RuntimeEvent = RuntimeEvent;
	type Fungibles = Assets;
	type OnChargeAssetTransaction = pallet_asset_tx_payment::FungiblesAdapter<
		pallet_assets::BalanceToAssetBalance<Balances, Runtime, ConvertInto>,
		CreditToBlockAuthor,
	>;
}

parameter_types! {
	pub const MinimumPeriod: Moment = SLOT_DURATION / 2;
}

impl pallet_timestamp::Config for Runtime {
	type Moment = Moment;
	type OnTimestampSet = Babe;
	type MinimumPeriod = MinimumPeriod;
	type WeightInfo = pallet_timestamp::weights::SubstrateWeight<Runtime>;
}

impl pallet_authorship::Config for Runtime {
	type FindAuthor = pallet_session::FindAccountFromAuthorIndex<Self, Babe>;
	type EventHandler = (Staking, ImOnline);
}

impl_opaque_keys! {
	pub struct SessionKeys {
		pub grandpa: Grandpa,
		pub babe: Babe,
		pub im_online: ImOnline,
		pub authority_discovery: AuthorityDiscovery,
	}
}

impl pallet_session::Config for Runtime {
	type RuntimeEvent = RuntimeEvent;
	type ValidatorId = <Self as frame_system::Config>::AccountId;
	type ValidatorIdOf = pallet_staking::StashOf<Self>;
	type ShouldEndSession = Babe;
	type NextSessionRotation = Babe;
	type SessionManager = pallet_session::historical::NoteHistoricalRoot<Self, Staking>;
	type SessionHandler = <SessionKeys as OpaqueKeys>::KeyTypeIdProviders;
	type Keys = SessionKeys;
	type WeightInfo = pallet_session::weights::SubstrateWeight<Runtime>;
}

impl pallet_session::historical::Config for Runtime {
	type FullIdentification = pallet_staking::Exposure<AccountId, Balance>;
	type FullIdentificationOf = pallet_staking::ExposureOf<Runtime>;
}

pallet_staking_reward_curve::build! {
	const REWARD_CURVE: PiecewiseLinear<'static> = curve!(
		min_inflation: 0_025_000,
		max_inflation: 0_100_000,
		ideal_stake: 0_500_000,
		falloff: 0_050_000,
		max_piece_count: 40,
		test_precision: 0_005_000,
	);
}

parameter_types! {
	pub const SessionsPerEra: sp_staking::SessionIndex = 6;
	pub const BondingDuration: sp_staking::EraIndex = 24 * 28;
	pub const SlashDeferDuration: sp_staking::EraIndex = 24 * 7; // 1/4 the bonding duration.
	pub const RewardCurve: &'static PiecewiseLinear<'static> = &REWARD_CURVE;
	pub const MaxNominatorRewardedPerValidator: u32 = 256;
	pub const OffendingValidatorsThreshold: Perbill = Perbill::from_percent(17);
	pub OffchainRepeat: BlockNumber = 5;
	pub HistoryDepth: u32 = 84;
}

pub struct StakingBenchmarkingConfig;
impl pallet_staking::BenchmarkingConfig for StakingBenchmarkingConfig {
	type MaxNominators = ConstU32<1000>;
	type MaxValidators = ConstU32<1000>;
}

impl pallet_staking::Config for Runtime {
	type MaxNominations = MaxNominations;
	type Currency = Balances;
	type CurrencyBalance = Balance;
	type UnixTime = Timestamp;
	type CurrencyToVote = U128CurrencyToVote;
	type RewardRemainder = Treasury;
	type RuntimeEvent = RuntimeEvent;
	type Slash = Treasury; // send the slashed funds to the treasury.
	type Reward = (); // rewards are minted from the void
	type SessionsPerEra = SessionsPerEra;
	type BondingDuration = BondingDuration;
	type SlashDeferDuration = SlashDeferDuration;
	/// A super-majority of the council can cancel the slash.
	type AdminOrigin = EitherOfDiverse<
		EnsureRoot<AccountId>,
		pallet_collective::EnsureProportionAtLeast<AccountId, CouncilCollective, 3, 4>,
	>;
	type SessionInterface = Self;
	type EraPayout = pallet_staking::ConvertCurve<RewardCurve>;
	type NextNewSession = Session;
	type MaxNominatorRewardedPerValidator = MaxNominatorRewardedPerValidator;
	type OffendingValidatorsThreshold = OffendingValidatorsThreshold;
	type ElectionProvider = ElectionProviderMultiPhase;
	type GenesisElectionProvider = onchain::OnChainExecution<OnChainSeqPhragmen>;
	type VoterList = VoterList;
	// This a placeholder, to be introduced in the next PR as an instance of bags-list
	type TargetList = pallet_staking::UseValidatorsMap<Self>;
	type MaxUnlockingChunks = ConstU32<32>;
	type HistoryDepth = HistoryDepth;
	type OnStakerSlash = NominationPools;
	type WeightInfo = pallet_staking::weights::SubstrateWeight<Runtime>;
	type BenchmarkingConfig = StakingBenchmarkingConfig;
}

impl pallet_fast_unstake::Config for Runtime {
	type RuntimeEvent = RuntimeEvent;
	type ControlOrigin = frame_system::EnsureRoot<AccountId>;
	type BatchSize = ConstU32<64>;
	type Deposit = ConstU128<{ DOLLARS }>;
	type Currency = Balances;
	type Staking = Staking;
	type MaxErasToCheckPerBlock = ConstU32<1>;
	#[cfg(feature = "runtime-benchmarks")]
	type MaxBackersPerValidator = MaxNominatorRewardedPerValidator;
	type WeightInfo = ();
}

parameter_types! {
	// phase durations. 1/4 of the last session for each.
	pub const SignedPhase: u32 = EPOCH_DURATION_IN_BLOCKS / 4;
	pub const UnsignedPhase: u32 = EPOCH_DURATION_IN_BLOCKS / 4;

	// signed config
	pub const SignedRewardBase: Balance = 1 * DOLLARS;
	pub const SignedDepositBase: Balance = 1 * DOLLARS;
	pub const SignedDepositByte: Balance = 1 * CENTS;

	pub BetterUnsignedThreshold: Perbill = Perbill::from_rational(1u32, 10_000);

	// miner configs
	pub const MultiPhaseUnsignedPriority: TransactionPriority = StakingUnsignedPriority::get() - 1u64;
	pub MinerMaxWeight: Weight = RuntimeBlockWeights::get()
		.get(DispatchClass::Normal)
		.max_extrinsic.expect("Normal extrinsics have a weight limit configured; qed")
		.saturating_sub(BlockExecutionWeight::get());
	// Solution can occupy 90% of normal block size
	pub MinerMaxLength: u32 = Perbill::from_rational(9u32, 10) *
		*RuntimeBlockLength::get()
		.max
		.get(DispatchClass::Normal);
}

frame_election_provider_support::generate_solution_type!(
	#[compact]
	pub struct NposSolution16::<
		VoterIndex = u32,
		TargetIndex = u16,
		Accuracy = sp_runtime::PerU16,
		MaxVoters = MaxElectingVoters,
	>(16)
);

parameter_types! {
	pub MaxNominations: u32 = <NposSolution16 as frame_election_provider_support::NposSolution>::LIMIT as u32;
	pub MaxElectingVoters: u32 = 40_000;
	pub MaxElectableTargets: u16 = 10_000;
	// OnChain values are lower.
	pub MaxOnChainElectingVoters: u32 = 5000;
	pub MaxOnChainElectableTargets: u16 = 1250;
	// The maximum winners that can be elected by the Election pallet which is equivalent to the
	// maximum active validators the staking pallet can have.
	pub MaxActiveValidators: u32 = 1000;
}

/// The numbers configured here could always be more than the the maximum limits of staking pallet
/// to ensure election snapshot will not run out of memory. For now, we set them to smaller values
/// since the staking is bounded and the weight pipeline takes hours for this single pallet.
pub struct ElectionProviderBenchmarkConfig;
impl pallet_election_provider_multi_phase::BenchmarkingConfig for ElectionProviderBenchmarkConfig {
	const VOTERS: [u32; 2] = [1000, 2000];
	const TARGETS: [u32; 2] = [500, 1000];
	const ACTIVE_VOTERS: [u32; 2] = [500, 800];
	const DESIRED_TARGETS: [u32; 2] = [200, 400];
	const SNAPSHOT_MAXIMUM_VOTERS: u32 = 1000;
	const MINER_MAXIMUM_VOTERS: u32 = 1000;
	const MAXIMUM_TARGETS: u32 = 300;
}

/// Maximum number of iterations for balancing that will be executed in the embedded OCW
/// miner of election provider multi phase.
pub const MINER_MAX_ITERATIONS: u32 = 10;

/// A source of random balance for NposSolver, which is meant to be run by the OCW election miner.
pub struct OffchainRandomBalancing;
impl Get<Option<BalancingConfig>> for OffchainRandomBalancing {
	fn get() -> Option<BalancingConfig> {
		use sp_runtime::traits::TrailingZeroInput;
		let iterations = match MINER_MAX_ITERATIONS {
			0 => 0,
			max => {
				let seed = sp_io::offchain::random_seed();
				let random = <u32>::decode(&mut TrailingZeroInput::new(&seed))
					.expect("input is padded with zeroes; qed") %
					max.saturating_add(1);
				random as usize
			},
		};

		let config = BalancingConfig { iterations, tolerance: 0 };
		Some(config)
	}
}

pub struct OnChainSeqPhragmen;
impl onchain::Config for OnChainSeqPhragmen {
	type System = Runtime;
	type Solver = SequentialPhragmen<
		AccountId,
		pallet_election_provider_multi_phase::SolutionAccuracyOf<Runtime>,
	>;
	type DataProvider = <Runtime as pallet_election_provider_multi_phase::Config>::DataProvider;
	type WeightInfo = frame_election_provider_support::weights::SubstrateWeight<Runtime>;
	type MaxWinners = <Runtime as pallet_election_provider_multi_phase::Config>::MaxWinners;
	type VotersBound = MaxOnChainElectingVoters;
	type TargetsBound = MaxOnChainElectableTargets;
}

impl pallet_election_provider_multi_phase::MinerConfig for Runtime {
	type AccountId = AccountId;
	type MaxLength = MinerMaxLength;
	type MaxWeight = MinerMaxWeight;
	type Solution = NposSolution16;
	type MaxVotesPerVoter =
	<<Self as pallet_election_provider_multi_phase::Config>::DataProvider as ElectionDataProvider>::MaxVotesPerVoter;
	type MaxWinners = MaxActiveValidators;

	// The unsigned submissions have to respect the weight of the submit_unsigned call, thus their
	// weight estimate function is wired to this call's weight.
	fn solution_weight(v: u32, t: u32, a: u32, d: u32) -> Weight {
		<
			<Self as pallet_election_provider_multi_phase::Config>::WeightInfo
			as
			pallet_election_provider_multi_phase::WeightInfo
		>::submit_unsigned(v, t, a, d)
	}
}

impl pallet_election_provider_multi_phase::Config for Runtime {
	type RuntimeEvent = RuntimeEvent;
	type Currency = Balances;
	type EstimateCallFee = TransactionPayment;
	type SignedPhase = SignedPhase;
	type UnsignedPhase = UnsignedPhase;
	type BetterUnsignedThreshold = BetterUnsignedThreshold;
	type BetterSignedThreshold = ();
	type OffchainRepeat = OffchainRepeat;
	type MinerTxPriority = MultiPhaseUnsignedPriority;
	type MinerConfig = Self;
	type SignedMaxSubmissions = ConstU32<10>;
	type SignedRewardBase = SignedRewardBase;
	type SignedDepositBase = SignedDepositBase;
	type SignedDepositByte = SignedDepositByte;
	type SignedMaxRefunds = ConstU32<3>;
	type SignedDepositWeight = ();
	type SignedMaxWeight = MinerMaxWeight;
	type SlashHandler = (); // burn slashes
	type RewardHandler = (); // nothing to do upon rewards
	type DataProvider = Staking;
	type Fallback = onchain::OnChainExecution<OnChainSeqPhragmen>;
	type GovernanceFallback = onchain::OnChainExecution<OnChainSeqPhragmen>;
	type Solver = SequentialPhragmen<AccountId, SolutionAccuracyOf<Self>, OffchainRandomBalancing>;
	type ForceOrigin = EnsureRootOrHalfCouncil;
	type MaxElectableTargets = MaxElectableTargets;
	type MaxWinners = MaxActiveValidators;
	type MaxElectingVoters = MaxElectingVoters;
	type BenchmarkingConfig = ElectionProviderBenchmarkConfig;
	type WeightInfo = pallet_election_provider_multi_phase::weights::SubstrateWeight<Self>;
}

parameter_types! {
	pub const BagThresholds: &'static [u64] = &voter_bags::THRESHOLDS;
}

type VoterBagsListInstance = pallet_bags_list::Instance1;
impl pallet_bags_list::Config<VoterBagsListInstance> for Runtime {
	type RuntimeEvent = RuntimeEvent;
	/// The voter bags-list is loosely kept up to date, and the real source of truth for the score
	/// of each node is the staking pallet.
	type ScoreProvider = Staking;
	type BagThresholds = BagThresholds;
	type Score = VoteWeight;
	type WeightInfo = pallet_bags_list::weights::SubstrateWeight<Runtime>;
}

parameter_types! {
	pub const PostUnbondPoolsWindow: u32 = 4;
	pub const NominationPoolsPalletId: PalletId = PalletId(*b"py/nopls");
	pub const MaxPointsToBalance: u8 = 10;
}

use sp_runtime::traits::Convert;
pub struct BalanceToU256;
impl Convert<Balance, sp_core::U256> for BalanceToU256 {
	fn convert(balance: Balance) -> sp_core::U256 {
		sp_core::U256::from(balance)
	}
}
pub struct U256ToBalance;
impl Convert<sp_core::U256, Balance> for U256ToBalance {
	fn convert(n: sp_core::U256) -> Balance {
		n.try_into().unwrap_or(Balance::max_value())
	}
}

impl pallet_nomination_pools::Config for Runtime {
	type WeightInfo = ();
	type RuntimeEvent = RuntimeEvent;
	type Currency = Balances;
	type RewardCounter = FixedU128;
	type BalanceToU256 = BalanceToU256;
	type U256ToBalance = U256ToBalance;
	type Staking = Staking;
	type PostUnbondingPoolsWindow = PostUnbondPoolsWindow;
	type MaxMetadataLen = ConstU32<256>;
	type MaxUnbonding = ConstU32<8>;
	type PalletId = NominationPoolsPalletId;
	type MaxPointsToBalance = MaxPointsToBalance;
}

parameter_types! {
	pub const VoteLockingPeriod: BlockNumber = 30 * DAYS;
}

impl pallet_conviction_voting::Config for Runtime {
	type WeightInfo = pallet_conviction_voting::weights::SubstrateWeight<Self>;
	type RuntimeEvent = RuntimeEvent;
	type Currency = Balances;
	type VoteLockingPeriod = VoteLockingPeriod;
	type MaxVotes = ConstU32<512>;
	type MaxTurnout = frame_support::traits::TotalIssuanceOf<Balances, Self::AccountId>;
	type Polls = Referenda;
}

parameter_types! {
	pub const AlarmInterval: BlockNumber = 1;
	pub const SubmissionDeposit: Balance = 100 * DOLLARS;
	pub const UndecidingTimeout: BlockNumber = 28 * DAYS;
}

pub struct TracksInfo;
impl pallet_referenda::TracksInfo<Balance, BlockNumber> for TracksInfo {
	type Id = u16;
	type RuntimeOrigin = <RuntimeOrigin as frame_support::traits::OriginTrait>::PalletsOrigin;
	fn tracks() -> &'static [(Self::Id, pallet_referenda::TrackInfo<Balance, BlockNumber>)] {
		static DATA: [(u16, pallet_referenda::TrackInfo<Balance, BlockNumber>); 1] = [(
			0u16,
			pallet_referenda::TrackInfo {
				name: "root",
				max_deciding: 1,
				decision_deposit: 10,
				prepare_period: 4,
				decision_period: 4,
				confirm_period: 2,
				min_enactment_period: 4,
				min_approval: pallet_referenda::Curve::LinearDecreasing {
					length: Perbill::from_percent(100),
					floor: Perbill::from_percent(50),
					ceil: Perbill::from_percent(100),
				},
				min_support: pallet_referenda::Curve::LinearDecreasing {
					length: Perbill::from_percent(100),
					floor: Perbill::from_percent(0),
					ceil: Perbill::from_percent(100),
				},
			},
		)];
		&DATA[..]
	}
	fn track_for(id: &Self::RuntimeOrigin) -> Result<Self::Id, ()> {
		if let Ok(system_origin) = frame_system::RawOrigin::try_from(id.clone()) {
			match system_origin {
				frame_system::RawOrigin::Root => Ok(0),
				_ => Err(()),
			}
		} else {
			Err(())
		}
	}
}
pallet_referenda::impl_tracksinfo_get!(TracksInfo, Balance, BlockNumber);

impl pallet_referenda::Config for Runtime {
	type WeightInfo = pallet_referenda::weights::SubstrateWeight<Self>;
	type RuntimeCall = RuntimeCall;
	type RuntimeEvent = RuntimeEvent;
	type Scheduler = Scheduler;
	type Currency = pallet_balances::Pallet<Self>;
	type SubmitOrigin = EnsureSigned<AccountId>;
	type CancelOrigin = EnsureRoot<AccountId>;
	type KillOrigin = EnsureRoot<AccountId>;
	type Slash = ();
	type Votes = pallet_conviction_voting::VotesOf<Runtime>;
	type Tally = pallet_conviction_voting::TallyOf<Runtime>;
	type SubmissionDeposit = SubmissionDeposit;
	type MaxQueued = ConstU32<100>;
	type UndecidingTimeout = UndecidingTimeout;
	type AlarmInterval = AlarmInterval;
	type Tracks = TracksInfo;
	type Preimages = Preimage;
}

impl pallet_referenda::Config<pallet_referenda::Instance2> for Runtime {
	type WeightInfo = pallet_referenda::weights::SubstrateWeight<Self>;
	type RuntimeCall = RuntimeCall;
	type RuntimeEvent = RuntimeEvent;
	type Scheduler = Scheduler;
	type Currency = pallet_balances::Pallet<Self>;
	type SubmitOrigin = EnsureSigned<AccountId>;
	type CancelOrigin = EnsureRoot<AccountId>;
	type KillOrigin = EnsureRoot<AccountId>;
	type Slash = ();
	type Votes = pallet_ranked_collective::Votes;
	type Tally = pallet_ranked_collective::TallyOf<Runtime>;
	type SubmissionDeposit = SubmissionDeposit;
	type MaxQueued = ConstU32<100>;
	type UndecidingTimeout = UndecidingTimeout;
	type AlarmInterval = AlarmInterval;
	type Tracks = TracksInfo;
	type Preimages = Preimage;
}

impl pallet_ranked_collective::Config for Runtime {
	type WeightInfo = pallet_ranked_collective::weights::SubstrateWeight<Self>;
	type RuntimeEvent = RuntimeEvent;
	type PromoteOrigin = EnsureRootWithSuccess<AccountId, ConstU16<65535>>;
	type DemoteOrigin = EnsureRootWithSuccess<AccountId, ConstU16<65535>>;
	type Polls = RankedPolls;
	type MinRankOfClass = traits::Identity;
	type VoteWeight = pallet_ranked_collective::Geometric;
}

impl pallet_remark::Config for Runtime {
	type WeightInfo = pallet_remark::weights::SubstrateWeight<Self>;
	type RuntimeEvent = RuntimeEvent;
}

impl pallet_root_testing::Config for Runtime {}

parameter_types! {
	pub const LaunchPeriod: BlockNumber = 28 * 24 * 60 * MINUTES;
	pub const VotingPeriod: BlockNumber = 28 * 24 * 60 * MINUTES;
	pub const FastTrackVotingPeriod: BlockNumber = 3 * 24 * 60 * MINUTES;
	pub const MinimumDeposit: Balance = 100 * DOLLARS;
	pub const EnactmentPeriod: BlockNumber = 30 * 24 * 60 * MINUTES;
	pub const CooloffPeriod: BlockNumber = 28 * 24 * 60 * MINUTES;
	pub const MaxProposals: u32 = 100;
}

impl pallet_democracy::Config for Runtime {
	type RuntimeEvent = RuntimeEvent;
	type Currency = Balances;
	type EnactmentPeriod = EnactmentPeriod;
	type LaunchPeriod = LaunchPeriod;
	type VotingPeriod = VotingPeriod;
	type VoteLockingPeriod = EnactmentPeriod; // Same as EnactmentPeriod
	type MinimumDeposit = MinimumDeposit;
	/// A straight majority of the council can decide what their next motion is.
	type ExternalOrigin =
		pallet_collective::EnsureProportionAtLeast<AccountId, CouncilCollective, 1, 2>;
	/// A super-majority can have the next scheduled referendum be a straight majority-carries vote.
	type ExternalMajorityOrigin =
		pallet_collective::EnsureProportionAtLeast<AccountId, CouncilCollective, 3, 4>;
	/// A unanimous council can have the next scheduled referendum be a straight default-carries
	/// (NTB) vote.
	type ExternalDefaultOrigin =
		pallet_collective::EnsureProportionAtLeast<AccountId, CouncilCollective, 1, 1>;
	type SubmitOrigin = EnsureSigned<AccountId>;
	/// Two thirds of the technical committee can have an ExternalMajority/ExternalDefault vote
	/// be tabled immediately and with a shorter voting/enactment period.
	type FastTrackOrigin =
		pallet_collective::EnsureProportionAtLeast<AccountId, TechnicalCollective, 2, 3>;
	type InstantOrigin =
		pallet_collective::EnsureProportionAtLeast<AccountId, TechnicalCollective, 1, 1>;
	type InstantAllowed = frame_support::traits::ConstBool<true>;
	type FastTrackVotingPeriod = FastTrackVotingPeriod;
	// To cancel a proposal which has been passed, 2/3 of the council must agree to it.
	type CancellationOrigin =
		pallet_collective::EnsureProportionAtLeast<AccountId, CouncilCollective, 2, 3>;
	// To cancel a proposal before it has been passed, the technical committee must be unanimous or
	// Root must agree.
	type CancelProposalOrigin = EitherOfDiverse<
		EnsureRoot<AccountId>,
		pallet_collective::EnsureProportionAtLeast<AccountId, TechnicalCollective, 1, 1>,
	>;
	type BlacklistOrigin = EnsureRoot<AccountId>;
	// Any single technical committee member may veto a coming council proposal, however they can
	// only do it once and it lasts only for the cool-off period.
	type VetoOrigin = pallet_collective::EnsureMember<AccountId, TechnicalCollective>;
	type CooloffPeriod = CooloffPeriod;
	type Slash = Treasury;
	type Scheduler = Scheduler;
	type PalletsOrigin = OriginCaller;
	type MaxVotes = ConstU32<100>;
	type WeightInfo = pallet_democracy::weights::SubstrateWeight<Runtime>;
	type MaxProposals = MaxProposals;
	type Preimages = Preimage;
	type MaxDeposits = ConstU32<100>;
	type MaxBlacklisted = ConstU32<100>;
}

parameter_types! {
	pub const CouncilMotionDuration: BlockNumber = 5 * DAYS;
	pub const CouncilMaxProposals: u32 = 100;
	pub const CouncilMaxMembers: u32 = 100;
}

type CouncilCollective = pallet_collective::Instance1;
impl pallet_collective::Config<CouncilCollective> for Runtime {
	type RuntimeOrigin = RuntimeOrigin;
	type Proposal = RuntimeCall;
	type RuntimeEvent = RuntimeEvent;
	type MotionDuration = CouncilMotionDuration;
	type MaxProposals = CouncilMaxProposals;
	type MaxMembers = CouncilMaxMembers;
	type DefaultVote = pallet_collective::PrimeDefaultVote;
	type WeightInfo = pallet_collective::weights::SubstrateWeight<Runtime>;
	type SetMembersOrigin = EnsureRoot<Self::AccountId>;
	type MaxProposalWeight = MaxCollectivesProposalWeight;
}

parameter_types! {
	pub const CandidacyBond: Balance = 10 * DOLLARS;
	// 1 storage item created, key size is 32 bytes, value size is 16+16.
	pub const VotingBondBase: Balance = deposit(1, 64);
	// additional data per vote is 32 bytes (account id).
	pub const VotingBondFactor: Balance = deposit(0, 32);
	pub const TermDuration: BlockNumber = 7 * DAYS;
	pub const DesiredMembers: u32 = 13;
	pub const DesiredRunnersUp: u32 = 7;
	pub const MaxVotesPerVoter: u32 = 16;
	pub const MaxVoters: u32 = 512;
	pub const MaxCandidates: u32 = 64;
	pub const ElectionsPhragmenPalletId: LockIdentifier = *b"phrelect";
}

// Make sure that there are no more than `MaxMembers` members elected via elections-phragmen.
const_assert!(DesiredMembers::get() <= CouncilMaxMembers::get());

impl pallet_elections_phragmen::Config for Runtime {
	type RuntimeEvent = RuntimeEvent;
	type PalletId = ElectionsPhragmenPalletId;
	type Currency = Balances;
	type ChangeMembers = Council;
	// NOTE: this implies that council's genesis members cannot be set directly and must come from
	// this module.
	type InitializeMembers = Council;
	type CurrencyToVote = U128CurrencyToVote;
	type CandidacyBond = CandidacyBond;
	type VotingBondBase = VotingBondBase;
	type VotingBondFactor = VotingBondFactor;
	type LoserCandidate = ();
	type KickedMember = ();
	type DesiredMembers = DesiredMembers;
	type DesiredRunnersUp = DesiredRunnersUp;
	type TermDuration = TermDuration;
	type MaxVoters = MaxVoters;
	type MaxVotesPerVoter = MaxVotesPerVoter;
	type MaxCandidates = MaxCandidates;
	type WeightInfo = pallet_elections_phragmen::weights::SubstrateWeight<Runtime>;
}

parameter_types! {
	pub const TechnicalMotionDuration: BlockNumber = 5 * DAYS;
	pub const TechnicalMaxProposals: u32 = 100;
	pub const TechnicalMaxMembers: u32 = 100;
}

type TechnicalCollective = pallet_collective::Instance2;
impl pallet_collective::Config<TechnicalCollective> for Runtime {
	type RuntimeOrigin = RuntimeOrigin;
	type Proposal = RuntimeCall;
	type RuntimeEvent = RuntimeEvent;
	type MotionDuration = TechnicalMotionDuration;
	type MaxProposals = TechnicalMaxProposals;
	type MaxMembers = TechnicalMaxMembers;
	type DefaultVote = pallet_collective::PrimeDefaultVote;
	type WeightInfo = pallet_collective::weights::SubstrateWeight<Runtime>;
	type SetMembersOrigin = EnsureRoot<Self::AccountId>;
	type MaxProposalWeight = MaxCollectivesProposalWeight;
}

type EnsureRootOrHalfCouncil = EitherOfDiverse<
	EnsureRoot<AccountId>,
	pallet_collective::EnsureProportionMoreThan<AccountId, CouncilCollective, 1, 2>,
>;
impl pallet_membership::Config<pallet_membership::Instance1> for Runtime {
	type RuntimeEvent = RuntimeEvent;
	type AddOrigin = EnsureRootOrHalfCouncil;
	type RemoveOrigin = EnsureRootOrHalfCouncil;
	type SwapOrigin = EnsureRootOrHalfCouncil;
	type ResetOrigin = EnsureRootOrHalfCouncil;
	type PrimeOrigin = EnsureRootOrHalfCouncil;
	type MembershipInitialized = TechnicalCommittee;
	type MembershipChanged = TechnicalCommittee;
	type MaxMembers = TechnicalMaxMembers;
	type WeightInfo = pallet_membership::weights::SubstrateWeight<Runtime>;
}

parameter_types! {
	pub const ProposalBond: Permill = Permill::from_percent(5);
	pub const ProposalBondMinimum: Balance = 1 * DOLLARS;
	pub const SpendPeriod: BlockNumber = 1 * DAYS;
	pub const Burn: Permill = Permill::from_percent(50);
	pub const TipCountdown: BlockNumber = 1 * DAYS;
	pub const TipFindersFee: Percent = Percent::from_percent(20);
	pub const TipReportDepositBase: Balance = 1 * DOLLARS;
	pub const DataDepositPerByte: Balance = 1 * CENTS;
	pub const TreasuryPalletId: PalletId = PalletId(*b"py/trsry");
	pub const MaximumReasonLength: u32 = 300;
	pub const MaxApprovals: u32 = 100;
	pub const MaxBalance: Balance = Balance::max_value();
}

impl pallet_treasury::Config for Runtime {
	type PalletId = TreasuryPalletId;
	type Currency = Balances;
	type ApproveOrigin = EitherOfDiverse<
		EnsureRoot<AccountId>,
		pallet_collective::EnsureProportionAtLeast<AccountId, CouncilCollective, 3, 5>,
	>;
	type RejectOrigin = EitherOfDiverse<
		EnsureRoot<AccountId>,
		pallet_collective::EnsureProportionMoreThan<AccountId, CouncilCollective, 1, 2>,
	>;
	type RuntimeEvent = RuntimeEvent;
	type OnSlash = ();
	type ProposalBond = ProposalBond;
	type ProposalBondMinimum = ProposalBondMinimum;
	type ProposalBondMaximum = ();
	type SpendPeriod = SpendPeriod;
	type Burn = Burn;
	type BurnDestination = ();
	type SpendFunds = Bounties;
	type WeightInfo = pallet_treasury::weights::SubstrateWeight<Runtime>;
	type MaxApprovals = MaxApprovals;
	type SpendOrigin = EnsureWithSuccess<EnsureRoot<AccountId>, AccountId, MaxBalance>;
}

impl pallet_asset_rate::Config for Runtime {
	type CreateOrigin = EnsureRoot<AccountId>;
	type RemoveOrigin = EnsureRoot<AccountId>;
	type UpdateOrigin = EnsureRoot<AccountId>;
	type Balance = Balance;
	type Currency = Balances;
	type AssetId = u32;
	type RuntimeEvent = RuntimeEvent;
	type WeightInfo = pallet_asset_rate::weights::SubstrateWeight<Runtime>;
}

parameter_types! {
	pub const BountyCuratorDeposit: Permill = Permill::from_percent(50);
	pub const BountyValueMinimum: Balance = 5 * DOLLARS;
	pub const BountyDepositBase: Balance = 1 * DOLLARS;
	pub const CuratorDepositMultiplier: Permill = Permill::from_percent(50);
	pub const CuratorDepositMin: Balance = 1 * DOLLARS;
	pub const CuratorDepositMax: Balance = 100 * DOLLARS;
	pub const BountyDepositPayoutDelay: BlockNumber = 1 * DAYS;
	pub const BountyUpdatePeriod: BlockNumber = 14 * DAYS;
}

impl pallet_bounties::Config for Runtime {
	type RuntimeEvent = RuntimeEvent;
	type BountyDepositBase = BountyDepositBase;
	type BountyDepositPayoutDelay = BountyDepositPayoutDelay;
	type BountyUpdatePeriod = BountyUpdatePeriod;
	type CuratorDepositMultiplier = CuratorDepositMultiplier;
	type CuratorDepositMin = CuratorDepositMin;
	type CuratorDepositMax = CuratorDepositMax;
	type BountyValueMinimum = BountyValueMinimum;
	type DataDepositPerByte = DataDepositPerByte;
	type MaximumReasonLength = MaximumReasonLength;
	type WeightInfo = pallet_bounties::weights::SubstrateWeight<Runtime>;
	type ChildBountyManager = ChildBounties;
}

parameter_types! {
	/// Allocate at most 20% of each block for message processing.
	///
	/// Is set to 20% since the scheduler can already consume a maximum of 80%.
	pub MessageQueueServiceWeight: Option<Weight> = Some(Perbill::from_percent(20) * RuntimeBlockWeights::get().max_block);
}

impl pallet_message_queue::Config for Runtime {
	type RuntimeEvent = RuntimeEvent;
	type WeightInfo = ();
	/// NOTE: Always set this to `NoopMessageProcessor` for benchmarking.
	type MessageProcessor = pallet_message_queue::mock_helpers::NoopMessageProcessor<u32>;
	type Size = u32;
	type QueueChangeHandler = ();
	type HeapSize = ConstU32<{ 64 * 1024 }>;
	type MaxStale = ConstU32<128>;
	type ServiceWeight = MessageQueueServiceWeight;
}

parameter_types! {
	pub const ChildBountyValueMinimum: Balance = 1 * DOLLARS;
}

impl pallet_child_bounties::Config for Runtime {
	type RuntimeEvent = RuntimeEvent;
	type MaxActiveChildBountyCount = ConstU32<5>;
	type ChildBountyValueMinimum = ChildBountyValueMinimum;
	type WeightInfo = pallet_child_bounties::weights::SubstrateWeight<Runtime>;
}

impl pallet_tips::Config for Runtime {
	type RuntimeEvent = RuntimeEvent;
	type DataDepositPerByte = DataDepositPerByte;
	type MaximumReasonLength = MaximumReasonLength;
	type Tippers = Elections;
	type TipCountdown = TipCountdown;
	type TipFindersFee = TipFindersFee;
	type TipReportDepositBase = TipReportDepositBase;
	type WeightInfo = pallet_tips::weights::SubstrateWeight<Runtime>;
}

parameter_types! {
	pub const DepositPerItem: Balance = deposit(1, 0);
	pub const DepositPerByte: Balance = deposit(0, 1);
	pub const DefaultDepositLimit: Balance = deposit(1024, 1024 * 1024);
	pub Schedule: pallet_contracts::Schedule<Runtime> = Default::default();
}

impl pallet_contracts::Config for Runtime {
	type Time = Timestamp;
	type Randomness = RandomnessCollectiveFlip;
	type Currency = Balances;
	type RuntimeEvent = RuntimeEvent;
	type RuntimeCall = RuntimeCall;
	/// The safest default is to allow no calls at all.
	///
	/// Runtimes should whitelist dispatchables that are allowed to be called from contracts
	/// and make sure they are stable. Dispatchables exposed to contracts are not allowed to
	/// change because that would break already deployed contracts. The `Call` structure itself
	/// is not allowed to change the indices of existing pallets, too.
	type CallFilter = Nothing;
	type DepositPerItem = DepositPerItem;
	type DepositPerByte = DepositPerByte;
	type DefaultDepositLimit = DefaultDepositLimit;
	type CallStack = [pallet_contracts::Frame<Self>; 5];
	type WeightPrice = pallet_transaction_payment::Pallet<Self>;
	type WeightInfo = pallet_contracts::weights::SubstrateWeight<Self>;
	type ChainExtension = ();
	type Schedule = Schedule;
	type AddressGenerator = pallet_contracts::DefaultAddressGenerator;
	type MaxCodeLen = ConstU32<{ 123 * 1024 }>;
	type MaxStorageKeyLen = ConstU32<128>;
	type UnsafeUnstableInterface = ConstBool<false>;
	type MaxDebugBufferLen = ConstU32<{ 2 * 1024 * 1024 }>;
}

impl pallet_sudo::Config for Runtime {
	type RuntimeEvent = RuntimeEvent;
	type RuntimeCall = RuntimeCall;
	type WeightInfo = pallet_sudo::weights::SubstrateWeight<Runtime>;
}

parameter_types! {
	pub const ImOnlineUnsignedPriority: TransactionPriority = TransactionPriority::max_value();
	/// We prioritize im-online heartbeats over election solution submission.
	pub const StakingUnsignedPriority: TransactionPriority = TransactionPriority::max_value() / 2;
	pub const MaxAuthorities: u32 = 100;
	pub const MaxKeys: u32 = 10_000;
	pub const MaxPeerInHeartbeats: u32 = 10_000;
	pub const MaxPeerDataEncodingSize: u32 = 1_000;
}

impl<LocalCall> frame_system::offchain::CreateSignedTransaction<LocalCall> for Runtime
where
	RuntimeCall: From<LocalCall>,
{
	fn create_transaction<C: frame_system::offchain::AppCrypto<Self::Public, Self::Signature>>(
		call: RuntimeCall,
		public: <Signature as traits::Verify>::Signer,
		account: AccountId,
		nonce: Index,
	) -> Option<(RuntimeCall, <UncheckedExtrinsic as traits::Extrinsic>::SignaturePayload)> {
		let tip = 0;
		// take the biggest period possible.
		let period =
			BlockHashCount::get().checked_next_power_of_two().map(|c| c / 2).unwrap_or(2) as u64;
		let current_block = System::block_number()
			.saturated_into::<u64>()
			// The `System::block_number` is initialized with `n+1`,
			// so the actual block number is `n`.
			.saturating_sub(1);
		let era = Era::mortal(period, current_block);
		let extra = (
			frame_system::CheckNonZeroSender::<Runtime>::new(),
			frame_system::CheckSpecVersion::<Runtime>::new(),
			frame_system::CheckTxVersion::<Runtime>::new(),
			frame_system::CheckGenesis::<Runtime>::new(),
			frame_system::CheckEra::<Runtime>::from(era),
			frame_system::CheckNonce::<Runtime>::from(nonce),
			frame_system::CheckWeight::<Runtime>::new(),
			pallet_asset_tx_payment::ChargeAssetTxPayment::<Runtime>::from(tip, None),
		);
		let raw_payload = SignedPayload::new(call, extra)
			.map_err(|e| {
				log::warn!("Unable to create signed payload: {:?}", e);
			})
			.ok()?;
		let signature = raw_payload.using_encoded(|payload| C::sign(payload, public))?;
		let address = Indices::unlookup(account);
		let (call, extra, _) = raw_payload.deconstruct();
		Some((call, (address, signature, extra)))
	}
}

impl frame_system::offchain::SigningTypes for Runtime {
	type Public = <Signature as traits::Verify>::Signer;
	type Signature = Signature;
}

impl<C> frame_system::offchain::SendTransactionTypes<C> for Runtime
where
	RuntimeCall: From<C>,
{
	type Extrinsic = UncheckedExtrinsic;
	type OverarchingCall = RuntimeCall;
}

impl pallet_im_online::Config for Runtime {
	type AuthorityId = ImOnlineId;
	type RuntimeEvent = RuntimeEvent;
	type NextSessionRotation = Babe;
	type ValidatorSet = Historical;
	type ReportUnresponsiveness = Offences;
	type UnsignedPriority = ImOnlineUnsignedPriority;
	type WeightInfo = pallet_im_online::weights::SubstrateWeight<Runtime>;
	type MaxKeys = MaxKeys;
	type MaxPeerInHeartbeats = MaxPeerInHeartbeats;
	type MaxPeerDataEncodingSize = MaxPeerDataEncodingSize;
}

impl pallet_offences::Config for Runtime {
	type RuntimeEvent = RuntimeEvent;
	type IdentificationTuple = pallet_session::historical::IdentificationTuple<Self>;
	type OnOffenceHandler = Staking;
}

impl pallet_authority_discovery::Config for Runtime {
	type MaxAuthorities = MaxAuthorities;
}

parameter_types! {
	pub const MaxSetIdSessionEntries: u32 = BondingDuration::get() * SessionsPerEra::get();
}

impl pallet_grandpa::Config for Runtime {
	type RuntimeEvent = RuntimeEvent;
	type WeightInfo = ();
	type MaxAuthorities = MaxAuthorities;
	type MaxSetIdSessionEntries = MaxSetIdSessionEntries;
	type KeyOwnerProof = <Historical as KeyOwnerProofSystem<(KeyTypeId, GrandpaId)>>::Proof;
	type EquivocationReportSystem =
		pallet_grandpa::EquivocationReportSystem<Self, Offences, Historical, ReportLongevity>;
}

parameter_types! {
	pub const BasicDeposit: Balance = 10 * DOLLARS;       // 258 bytes on-chain
	pub const FieldDeposit: Balance = 250 * CENTS;        // 66 bytes on-chain
	pub const SubAccountDeposit: Balance = 2 * DOLLARS;   // 53 bytes on-chain
	pub const MaxSubAccounts: u32 = 100;
	pub const MaxAdditionalFields: u32 = 100;
	pub const MaxRegistrars: u32 = 20;
}

impl pallet_identity::Config for Runtime {
	type RuntimeEvent = RuntimeEvent;
	type Currency = Balances;
	type BasicDeposit = BasicDeposit;
	type FieldDeposit = FieldDeposit;
	type SubAccountDeposit = SubAccountDeposit;
	type MaxSubAccounts = MaxSubAccounts;
	type MaxAdditionalFields = MaxAdditionalFields;
	type MaxRegistrars = MaxRegistrars;
	type Slashed = Treasury;
	type ForceOrigin = EnsureRootOrHalfCouncil;
	type RegistrarOrigin = EnsureRootOrHalfCouncil;
	type WeightInfo = pallet_identity::weights::SubstrateWeight<Runtime>;
}

parameter_types! {
	pub const ConfigDepositBase: Balance = 5 * DOLLARS;
	pub const FriendDepositFactor: Balance = 50 * CENTS;
	pub const MaxFriends: u16 = 9;
	pub const RecoveryDeposit: Balance = 5 * DOLLARS;
}

impl pallet_recovery::Config for Runtime {
	type RuntimeEvent = RuntimeEvent;
	type WeightInfo = pallet_recovery::weights::SubstrateWeight<Runtime>;
	type RuntimeCall = RuntimeCall;
	type Currency = Balances;
	type ConfigDepositBase = ConfigDepositBase;
	type FriendDepositFactor = FriendDepositFactor;
	type MaxFriends = MaxFriends;
	type RecoveryDeposit = RecoveryDeposit;
}

parameter_types! {
	pub const CandidateDeposit: Balance = 10 * DOLLARS;
	pub const WrongSideDeduction: Balance = 2 * DOLLARS;
	pub const MaxStrikes: u32 = 10;
	pub const RotationPeriod: BlockNumber = 80 * HOURS;
	pub const PeriodSpend: Balance = 500 * DOLLARS;
	pub const MaxLockDuration: BlockNumber = 36 * 30 * DAYS;
	pub const ChallengePeriod: BlockNumber = 7 * DAYS;
	pub const MaxCandidateIntake: u32 = 10;
	pub const SocietyPalletId: PalletId = PalletId(*b"py/socie");
}

impl pallet_society::Config for Runtime {
	type RuntimeEvent = RuntimeEvent;
	type PalletId = SocietyPalletId;
	type Currency = Balances;
	type Randomness = RandomnessCollectiveFlip;
	type CandidateDeposit = CandidateDeposit;
	type WrongSideDeduction = WrongSideDeduction;
	type MaxStrikes = MaxStrikes;
	type PeriodSpend = PeriodSpend;
	type MembershipChanged = ();
	type RotationPeriod = RotationPeriod;
	type MaxLockDuration = MaxLockDuration;
	type FounderSetOrigin =
		pallet_collective::EnsureProportionMoreThan<AccountId, CouncilCollective, 1, 2>;
	type SuspensionJudgementOrigin = pallet_society::EnsureFounder<Runtime>;
	type MaxCandidateIntake = MaxCandidateIntake;
	type ChallengePeriod = ChallengePeriod;
}

parameter_types! {
	pub const MinVestedTransfer: Balance = 100 * DOLLARS;
	pub UnvestedFundsAllowedWithdrawReasons: WithdrawReasons =
		WithdrawReasons::except(WithdrawReasons::TRANSFER | WithdrawReasons::RESERVE);
}

impl pallet_vesting::Config for Runtime {
	type RuntimeEvent = RuntimeEvent;
	type Currency = Balances;
	type BlockNumberToBalance = ConvertInto;
	type MinVestedTransfer = MinVestedTransfer;
	type WeightInfo = pallet_vesting::weights::SubstrateWeight<Runtime>;
	type UnvestedFundsAllowedWithdrawReasons = UnvestedFundsAllowedWithdrawReasons;
	// `VestingInfo` encode length is 36bytes. 28 schedules gets encoded as 1009 bytes, which is the
	// highest number of schedules that encodes less than 2^10.
	const MAX_VESTING_SCHEDULES: u32 = 28;
}

impl pallet_mmr::Config for Runtime {
	const INDEXING_PREFIX: &'static [u8] = b"mmr";
	type Hashing = <Runtime as frame_system::Config>::Hashing;
	type Hash = <Runtime as frame_system::Config>::Hash;
	type LeafData = pallet_mmr::ParentNumberAndHash<Self>;
	type OnNewRoot = ();
	type WeightInfo = ();
}

parameter_types! {
	pub const LotteryPalletId: PalletId = PalletId(*b"py/lotto");
	pub const MaxCalls: u32 = 10;
	pub const MaxGenerateRandom: u32 = 10;
}

impl pallet_lottery::Config for Runtime {
	type PalletId = LotteryPalletId;
	type RuntimeCall = RuntimeCall;
	type Currency = Balances;
	type Randomness = RandomnessCollectiveFlip;
	type RuntimeEvent = RuntimeEvent;
	type ManagerOrigin = EnsureRoot<AccountId>;
	type MaxCalls = MaxCalls;
	type ValidateCall = Lottery;
	type MaxGenerateRandom = MaxGenerateRandom;
	type WeightInfo = pallet_lottery::weights::SubstrateWeight<Runtime>;
}

parameter_types! {
	pub const AssetDeposit: Balance = 100 * DOLLARS;
	pub const ApprovalDeposit: Balance = 1 * DOLLARS;
	pub const StringLimit: u32 = 50;
	pub const MetadataDepositBase: Balance = 10 * DOLLARS;
	pub const MetadataDepositPerByte: Balance = 1 * DOLLARS;
}

impl pallet_assets::Config for Runtime {
	type RuntimeEvent = RuntimeEvent;
	type Balance = u128;
	type AssetId = u32;
	type AssetIdParameter = codec::Compact<u32>;
	type Currency = Balances;
	type CreateOrigin = AsEnsureOriginWithArg<EnsureSigned<AccountId>>;
	type ForceOrigin = EnsureRoot<AccountId>;
	type AssetDeposit = AssetDeposit;
	type AssetAccountDeposit = ConstU128<DOLLARS>;
	type MetadataDepositBase = MetadataDepositBase;
	type MetadataDepositPerByte = MetadataDepositPerByte;
	type ApprovalDeposit = ApprovalDeposit;
	type StringLimit = StringLimit;
	type Freezer = ();
	type Extra = ();
	type CallbackHandle = ();
	type WeightInfo = pallet_assets::weights::SubstrateWeight<Runtime>;
	type RemoveItemsLimit = ConstU32<1000>;
	#[cfg(feature = "runtime-benchmarks")]
	type BenchmarkHelper = ();
}

parameter_types! {
	pub const QueueCount: u32 = 300;
	pub const MaxQueueLen: u32 = 1000;
	pub const FifoQueueLen: u32 = 500;
	pub const NisBasePeriod: BlockNumber = 30 * DAYS;
	pub const MinBid: Balance = 100 * DOLLARS;
	pub const MinReceipt: Perquintill = Perquintill::from_percent(1);
	pub const IntakePeriod: BlockNumber = 10;
	pub MaxIntakeWeight: Weight = MAXIMUM_BLOCK_WEIGHT / 10;
	pub const ThawThrottle: (Perquintill, BlockNumber) = (Perquintill::from_percent(25), 5);
	pub Target: Perquintill = Perquintill::zero();
	pub const NisPalletId: PalletId = PalletId(*b"py/nis  ");
}

impl pallet_nis::Config for Runtime {
	type WeightInfo = pallet_nis::weights::SubstrateWeight<Runtime>;
	type RuntimeEvent = RuntimeEvent;
	type Currency = Balances;
	type CurrencyBalance = Balance;
	type FundOrigin = frame_system::EnsureSigned<AccountId>;
	type Counterpart = ItemOf<Assets, ConstU32<9u32>, AccountId>;
	type CounterpartAmount = WithMaximumOf<ConstU128<21_000_000_000_000_000_000u128>>;
	type Deficit = ();
	type IgnoredIssuance = ();
	type Target = Target;
	type PalletId = NisPalletId;
	type QueueCount = QueueCount;
	type MaxQueueLen = MaxQueueLen;
	type FifoQueueLen = FifoQueueLen;
	type BasePeriod = NisBasePeriod;
	type MinBid = MinBid;
	type MinReceipt = MinReceipt;
	type IntakePeriod = IntakePeriod;
	type MaxIntakeWeight = MaxIntakeWeight;
	type ThawThrottle = ThawThrottle;
	type RuntimeHoldReason = RuntimeHoldReason;
}

parameter_types! {
	pub const CollectionDeposit: Balance = 100 * DOLLARS;
	pub const ItemDeposit: Balance = 1 * DOLLARS;
	pub const KeyLimit: u32 = 32;
	pub const ValueLimit: u32 = 256;
	pub const ApprovalsLimit: u32 = 20;
	pub const ItemAttributesApprovalsLimit: u32 = 20;
	pub const MaxTips: u32 = 10;
	pub const MaxDeadlineDuration: BlockNumber = 12 * 30 * DAYS;
}

impl pallet_uniques::Config for Runtime {
	type RuntimeEvent = RuntimeEvent;
	type CollectionId = u32;
	type ItemId = u32;
	type Currency = Balances;
	type ForceOrigin = frame_system::EnsureRoot<AccountId>;
	type CollectionDeposit = CollectionDeposit;
	type ItemDeposit = ItemDeposit;
	type MetadataDepositBase = MetadataDepositBase;
	type AttributeDepositBase = MetadataDepositBase;
	type DepositPerByte = MetadataDepositPerByte;
	type StringLimit = StringLimit;
	type KeyLimit = KeyLimit;
	type ValueLimit = ValueLimit;
	type WeightInfo = pallet_uniques::weights::SubstrateWeight<Runtime>;
	#[cfg(feature = "runtime-benchmarks")]
	type Helper = ();
	type CreateOrigin = AsEnsureOriginWithArg<EnsureSigned<AccountId>>;
	type Locker = ();
}

parameter_types! {
	pub const Budget: Balance = 10_000 * DOLLARS;
	pub TreasuryAccount: AccountId = Treasury::account_id();
}

pub struct SalaryForRank;
impl GetSalary<u16, AccountId, Balance> for SalaryForRank {
	fn get_salary(a: u16, _: &AccountId) -> Balance {
		Balance::from(a) * 1000 * DOLLARS
	}
}

impl pallet_salary::Config for Runtime {
	type WeightInfo = ();
	type RuntimeEvent = RuntimeEvent;
	type Paymaster = PayFromAccount<Balances, TreasuryAccount>;
	type Members = RankedCollective;
	type Salary = SalaryForRank;
	type RegistrationPeriod = ConstU32<200>;
	type PayoutPeriod = ConstU32<200>;
	type Budget = Budget;
}

impl pallet_core_fellowship::Config for Runtime {
	type WeightInfo = ();
	type RuntimeEvent = RuntimeEvent;
	type Members = RankedCollective;
	type Balance = Balance;
	type ParamsOrigin = frame_system::EnsureRoot<AccountId>;
	type InductOrigin = pallet_core_fellowship::EnsureInducted<Runtime, (), 1>;
	type ApproveOrigin = frame_system::EnsureRootWithSuccess<AccountId, ConstU16<9>>;
	type PromoteOrigin = frame_system::EnsureRootWithSuccess<AccountId, ConstU16<9>>;
	type EvidenceSize = ConstU32<16_384>;
}

parameter_types! {
	pub const NftFractionalizationPalletId: PalletId = PalletId(*b"fraction");
	pub NewAssetSymbol: BoundedVec<u8, StringLimit> = (*b"FRAC").to_vec().try_into().unwrap();
	pub NewAssetName: BoundedVec<u8, StringLimit> = (*b"Frac").to_vec().try_into().unwrap();
	pub const NftFractionalizationHoldReason: HoldReason = HoldReason::NftFractionalization;
}

impl pallet_nft_fractionalization::Config for Runtime {
	type RuntimeEvent = RuntimeEvent;
	type Deposit = AssetDeposit;
	type Currency = Balances;
	type NewAssetSymbol = NewAssetSymbol;
	type NewAssetName = NewAssetName;
	type StringLimit = StringLimit;
	type NftCollectionId = <Self as pallet_nfts::Config>::CollectionId;
	type NftId = <Self as pallet_nfts::Config>::ItemId;
	type AssetBalance = <Self as pallet_balances::Config>::Balance;
	type AssetId = <Self as pallet_assets::Config>::AssetId;
	type Assets = Assets;
	type Nfts = Nfts;
	type PalletId = NftFractionalizationPalletId;
	type WeightInfo = pallet_nft_fractionalization::weights::SubstrateWeight<Runtime>;
	type HoldReason = NftFractionalizationHoldReason;
	#[cfg(feature = "runtime-benchmarks")]
	type BenchmarkHelper = ();
}

parameter_types! {
	pub Features: PalletFeatures = PalletFeatures::all_enabled();
	pub const MaxAttributesPerCall: u32 = 10;
}

impl pallet_nfts::Config for Runtime {
	type RuntimeEvent = RuntimeEvent;
	type CollectionId = u32;
	type ItemId = u32;
	type Currency = Balances;
	type ForceOrigin = frame_system::EnsureRoot<AccountId>;
	type CollectionDeposit = CollectionDeposit;
	type ItemDeposit = ItemDeposit;
	type MetadataDepositBase = MetadataDepositBase;
	type AttributeDepositBase = MetadataDepositBase;
	type DepositPerByte = MetadataDepositPerByte;
	type StringLimit = StringLimit;
	type KeyLimit = KeyLimit;
	type ValueLimit = ValueLimit;
	type ApprovalsLimit = ApprovalsLimit;
	type ItemAttributesApprovalsLimit = ItemAttributesApprovalsLimit;
	type MaxTips = MaxTips;
	type MaxDeadlineDuration = MaxDeadlineDuration;
	type MaxAttributesPerCall = MaxAttributesPerCall;
	type Features = Features;
	type OffchainSignature = Signature;
	type OffchainPublic = <Signature as traits::Verify>::Signer;
	type WeightInfo = pallet_nfts::weights::SubstrateWeight<Runtime>;
	#[cfg(feature = "runtime-benchmarks")]
	type Helper = ();
	type CreateOrigin = AsEnsureOriginWithArg<EnsureSigned<AccountId>>;
	type Locker = ();
}

impl pallet_transaction_storage::Config for Runtime {
	type RuntimeEvent = RuntimeEvent;
	type Currency = Balances;
	type RuntimeCall = RuntimeCall;
	type FeeDestination = ();
	type WeightInfo = pallet_transaction_storage::weights::SubstrateWeight<Runtime>;
	type MaxBlockTransactions =
		ConstU32<{ pallet_transaction_storage::DEFAULT_MAX_BLOCK_TRANSACTIONS }>;
	type MaxTransactionSize =
		ConstU32<{ pallet_transaction_storage::DEFAULT_MAX_TRANSACTION_SIZE }>;
}

impl pallet_whitelist::Config for Runtime {
	type RuntimeEvent = RuntimeEvent;
	type RuntimeCall = RuntimeCall;
	type WhitelistOrigin = EnsureRoot<AccountId>;
	type DispatchWhitelistedOrigin = EnsureRoot<AccountId>;
	type Preimages = Preimage;
	type WeightInfo = pallet_whitelist::weights::SubstrateWeight<Runtime>;
}

parameter_types! {
	pub const MigrationSignedDepositPerItem: Balance = 1 * CENTS;
	pub const MigrationSignedDepositBase: Balance = 20 * DOLLARS;
	pub const MigrationMaxKeyLen: u32 = 512;
}

impl pallet_state_trie_migration::Config for Runtime {
	type RuntimeEvent = RuntimeEvent;
	type ControlOrigin = EnsureRoot<AccountId>;
	type Currency = Balances;
	type MaxKeyLen = MigrationMaxKeyLen;
	type SignedDepositPerItem = MigrationSignedDepositPerItem;
	type SignedDepositBase = MigrationSignedDepositBase;
	// Warning: this is not advised, as it might allow the chain to be temporarily DOS-ed.
	// Preferably, if the chain's governance/maintenance team is planning on using a specific
	// account for the migration, put it here to make sure only that account can trigger the signed
	// migrations.
	type SignedFilter = EnsureSigned<Self::AccountId>;
	type WeightInfo = ();
}

const ALLIANCE_MOTION_DURATION_IN_BLOCKS: BlockNumber = 5 * DAYS;

parameter_types! {
	pub const AllianceMotionDuration: BlockNumber = ALLIANCE_MOTION_DURATION_IN_BLOCKS;
	pub const AllianceMaxProposals: u32 = 100;
	pub const AllianceMaxMembers: u32 = 100;
}

type AllianceCollective = pallet_collective::Instance3;
impl pallet_collective::Config<AllianceCollective> for Runtime {
	type RuntimeOrigin = RuntimeOrigin;
	type Proposal = RuntimeCall;
	type RuntimeEvent = RuntimeEvent;
	type MotionDuration = AllianceMotionDuration;
	type MaxProposals = AllianceMaxProposals;
	type MaxMembers = AllianceMaxMembers;
	type DefaultVote = pallet_collective::PrimeDefaultVote;
	type WeightInfo = pallet_collective::weights::SubstrateWeight<Runtime>;
	type SetMembersOrigin = EnsureRoot<Self::AccountId>;
	type MaxProposalWeight = MaxCollectivesProposalWeight;
}

parameter_types! {
	pub const MaxFellows: u32 = AllianceMaxMembers::get();
	pub const MaxAllies: u32 = 100;
	pub const AllyDeposit: Balance = 10 * DOLLARS;
	pub const RetirementPeriod: BlockNumber = ALLIANCE_MOTION_DURATION_IN_BLOCKS + (1 * DAYS);
}

impl pallet_alliance::Config for Runtime {
	type RuntimeEvent = RuntimeEvent;
	type Proposal = RuntimeCall;
	type AdminOrigin = EitherOfDiverse<
		EnsureRoot<AccountId>,
		pallet_collective::EnsureProportionMoreThan<AccountId, AllianceCollective, 2, 3>,
	>;
	type MembershipManager = EitherOfDiverse<
		EnsureRoot<AccountId>,
		pallet_collective::EnsureProportionMoreThan<AccountId, AllianceCollective, 2, 3>,
	>;
	type AnnouncementOrigin = EitherOfDiverse<
		EnsureRoot<AccountId>,
		pallet_collective::EnsureProportionMoreThan<AccountId, AllianceCollective, 2, 3>,
	>;
	type Currency = Balances;
	type Slashed = Treasury;
	type InitializeMembers = AllianceMotion;
	type MembershipChanged = AllianceMotion;
	#[cfg(not(feature = "runtime-benchmarks"))]
	type IdentityVerifier = AllianceIdentityVerifier;
	#[cfg(feature = "runtime-benchmarks")]
	type IdentityVerifier = ();
	type ProposalProvider = AllianceProposalProvider;
	type MaxProposals = AllianceMaxProposals;
	type MaxFellows = MaxFellows;
	type MaxAllies = MaxAllies;
	type MaxUnscrupulousItems = ConstU32<100>;
	type MaxWebsiteUrlLength = ConstU32<255>;
	type MaxAnnouncementsCount = ConstU32<100>;
	type MaxMembersCount = AllianceMaxMembers;
	type AllyDeposit = AllyDeposit;
	type WeightInfo = pallet_alliance::weights::SubstrateWeight<Runtime>;
	type RetirementPeriod = RetirementPeriod;
}

impl frame_benchmarking_pallet_pov::Config for Runtime {
	type RuntimeEvent = RuntimeEvent;
}

parameter_types! {
	pub StatementCost: Balance = 1 * DOLLARS;
	pub StatementByteCost: Balance = 100 * MILLICENTS;
	pub const MinAllowedStatements: u32 = 4;
	pub const MaxAllowedStatements: u32 = 10;
	pub const MinAllowedBytes: u32 = 1024;
	pub const MaxAllowedBytes: u32 = 4096;
}

impl pallet_statement::Config for Runtime {
	type RuntimeEvent = RuntimeEvent;
	type Currency = Balances;
	type StatementCost = StatementCost;
	type ByteCost = StatementByteCost;
	type MinAllowedStatements = MinAllowedStatements;
	type MaxAllowedStatements = MaxAllowedStatements;
	type MinAllowedBytes = MinAllowedBytes;
	type MaxAllowedBytes = MaxAllowedBytes;
}

construct_runtime!(
	pub struct Runtime where
		Block = Block,
		NodeBlock = node_primitives::Block,
		UncheckedExtrinsic = UncheckedExtrinsic
	{
		System: frame_system,
		Utility: pallet_utility,
		Babe: pallet_babe,
		Timestamp: pallet_timestamp,
		// Authorship must be before session in order to note author in the correct session and era
		// for im-online and staking.
		Authorship: pallet_authorship,
		Indices: pallet_indices,
		Balances: pallet_balances,
		TransactionPayment: pallet_transaction_payment,
		AssetTxPayment: pallet_asset_tx_payment,
		ElectionProviderMultiPhase: pallet_election_provider_multi_phase,
		Staking: pallet_staking,
		Session: pallet_session,
		Democracy: pallet_democracy,
		Council: pallet_collective::<Instance1>,
		TechnicalCommittee: pallet_collective::<Instance2>,
		Elections: pallet_elections_phragmen,
		TechnicalMembership: pallet_membership::<Instance1>,
		Grandpa: pallet_grandpa,
		Treasury: pallet_treasury,
		AssetRate: pallet_asset_rate,
		Contracts: pallet_contracts,
		Sudo: pallet_sudo,
		ImOnline: pallet_im_online,
		AuthorityDiscovery: pallet_authority_discovery,
		Offences: pallet_offences,
		Historical: pallet_session_historical::{Pallet},
		RandomnessCollectiveFlip: pallet_insecure_randomness_collective_flip,
		Identity: pallet_identity,
		Society: pallet_society,
		Recovery: pallet_recovery,
		Vesting: pallet_vesting,
		Scheduler: pallet_scheduler,
		Glutton: pallet_glutton,
		Preimage: pallet_preimage,
		Proxy: pallet_proxy,
		Multisig: pallet_multisig,
		Bounties: pallet_bounties,
		Tips: pallet_tips,
		Assets: pallet_assets,
		Mmr: pallet_mmr,
		Lottery: pallet_lottery,
		Nis: pallet_nis,
		Uniques: pallet_uniques,
		Nfts: pallet_nfts,
		NftFractionalization: pallet_nft_fractionalization,
		Salary: pallet_salary,
		CoreFellowship: pallet_core_fellowship,
		TransactionStorage: pallet_transaction_storage,
		VoterList: pallet_bags_list::<Instance1>,
		StateTrieMigration: pallet_state_trie_migration,
		ChildBounties: pallet_child_bounties,
		Referenda: pallet_referenda,
		Remark: pallet_remark,
		RootTesting: pallet_root_testing,
		ConvictionVoting: pallet_conviction_voting,
		Whitelist: pallet_whitelist,
		AllianceMotion: pallet_collective::<Instance3>,
		Alliance: pallet_alliance,
		NominationPools: pallet_nomination_pools,
		RankedPolls: pallet_referenda::<Instance2>,
		RankedCollective: pallet_ranked_collective,
		FastUnstake: pallet_fast_unstake,
		MessageQueue: pallet_message_queue,
		Pov: frame_benchmarking_pallet_pov,
		Statement: pallet_statement,
	}
);

/// The address format for describing accounts.
pub type Address = sp_runtime::MultiAddress<AccountId, AccountIndex>;
/// Block header type as expected by this runtime.
pub type Header = generic::Header<BlockNumber, BlakeTwo256>;
/// Block type as expected by this runtime.
pub type Block = generic::Block<Header, UncheckedExtrinsic>;
/// A Block signed with a Justification
pub type SignedBlock = generic::SignedBlock<Block>;
/// BlockId type as expected by this runtime.
pub type BlockId = generic::BlockId<Block>;
/// The SignedExtension to the basic transaction logic.
///
/// When you change this, you **MUST** modify [`sign`] in `bin/node/testing/src/keyring.rs`!
///
/// [`sign`]: <../../testing/src/keyring.rs.html>
pub type SignedExtra = (
	frame_system::CheckNonZeroSender<Runtime>,
	frame_system::CheckSpecVersion<Runtime>,
	frame_system::CheckTxVersion<Runtime>,
	frame_system::CheckGenesis<Runtime>,
	frame_system::CheckEra<Runtime>,
	frame_system::CheckNonce<Runtime>,
	frame_system::CheckWeight<Runtime>,
	pallet_asset_tx_payment::ChargeAssetTxPayment<Runtime>,
);

/// Unchecked extrinsic type as expected by this runtime.
pub type UncheckedExtrinsic =
	generic::UncheckedExtrinsic<Address, RuntimeCall, Signature, SignedExtra>;
/// The payload being signed in transactions.
pub type SignedPayload = generic::SignedPayload<RuntimeCall, SignedExtra>;
/// Extrinsic type that has already been checked.
pub type CheckedExtrinsic = generic::CheckedExtrinsic<AccountId, RuntimeCall, SignedExtra>;
/// Executive: handles dispatch to the various modules.
pub type Executive = frame_executive::Executive<
	Runtime,
	Block,
	frame_system::ChainContext<Runtime>,
	Runtime,
	AllPalletsWithSystem,
	Migrations,
>;

// All migrations executed on runtime upgrade as a nested tuple of types implementing
// `OnRuntimeUpgrade`.
type Migrations = (
	pallet_nomination_pools::migration::v2::MigrateToV2<Runtime>,
	pallet_alliance::migration::Migration<Runtime>,
	pallet_contracts::Migration<Runtime>,
);

type EventRecord = frame_system::EventRecord<
	<Runtime as frame_system::Config>::RuntimeEvent,
	<Runtime as frame_system::Config>::Hash,
>;

/// MMR helper types.
mod mmr {
	use super::Runtime;
	pub use pallet_mmr::primitives::*;

	pub type Leaf = <<Runtime as pallet_mmr::Config>::LeafData as LeafDataProvider>::LeafData;
	pub type Hash = <Runtime as pallet_mmr::Config>::Hash;
	pub type Hashing = <Runtime as pallet_mmr::Config>::Hashing;
}

#[cfg(feature = "runtime-benchmarks")]
mod benches {
	frame_benchmarking::define_benchmarks!(
		[frame_benchmarking, BaselineBench::<Runtime>]
		[frame_benchmarking_pallet_pov, Pov]
		[pallet_alliance, Alliance]
		[pallet_assets, Assets]
		[pallet_babe, Babe]
		[pallet_bags_list, VoterList]
		[pallet_balances, Balances]
		[pallet_bounties, Bounties]
		[pallet_child_bounties, ChildBounties]
		[pallet_collective, Council]
		[pallet_conviction_voting, ConvictionVoting]
		[pallet_contracts, Contracts]
		[pallet_core_fellowship, CoreFellowship]
		[pallet_democracy, Democracy]
		[pallet_election_provider_multi_phase, ElectionProviderMultiPhase]
		[pallet_election_provider_support_benchmarking, EPSBench::<Runtime>]
		[pallet_elections_phragmen, Elections]
		[pallet_fast_unstake, FastUnstake]
		[pallet_nis, Nis]
		[pallet_grandpa, Grandpa]
		[pallet_identity, Identity]
		[pallet_im_online, ImOnline]
		[pallet_indices, Indices]
		[pallet_lottery, Lottery]
		[pallet_membership, TechnicalMembership]
		[pallet_message_queue, MessageQueue]
		[pallet_mmr, Mmr]
		[pallet_multisig, Multisig]
		[pallet_nomination_pools, NominationPoolsBench::<Runtime>]
		[pallet_offences, OffencesBench::<Runtime>]
		[pallet_preimage, Preimage]
		[pallet_proxy, Proxy]
		[pallet_ranked_collective, RankedCollective]
		[pallet_referenda, Referenda]
		[pallet_recovery, Recovery]
		[pallet_remark, Remark]
		[pallet_salary, Salary]
		[pallet_scheduler, Scheduler]
		[pallet_glutton, Glutton]
		[pallet_session, SessionBench::<Runtime>]
		[pallet_staking, Staking]
		[pallet_state_trie_migration, StateTrieMigration]
		[pallet_sudo, Sudo]
		[frame_system, SystemBench::<Runtime>]
		[pallet_timestamp, Timestamp]
		[pallet_tips, Tips]
		[pallet_transaction_storage, TransactionStorage]
		[pallet_treasury, Treasury]
		[pallet_asset_rate, AssetRate]
		[pallet_uniques, Uniques]
		[pallet_nfts, Nfts]
		[pallet_nft_fractionalization, NftFractionalization]
		[pallet_utility, Utility]
		[pallet_vesting, Vesting]
		[pallet_whitelist, Whitelist]
	);
}

impl_runtime_apis! {
	impl sp_api::Core<Block> for Runtime {
		fn version() -> RuntimeVersion {
			VERSION
		}

		fn execute_block(block: Block) {
			Executive::execute_block(block);
		}

		fn initialize_block(header: &<Block as BlockT>::Header) {
			Executive::initialize_block(header)
		}
	}

	impl sp_api::Metadata<Block> for Runtime {
		fn metadata() -> OpaqueMetadata {
			OpaqueMetadata::new(Runtime::metadata().into())
		}

		fn metadata_at_version(version: u32) -> Option<OpaqueMetadata> {
			Runtime::metadata_at_version(version)
		}

		fn metadata_versions() -> sp_std::vec::Vec<u32> {
			Runtime::metadata_versions()
		}
	}

	impl sp_block_builder::BlockBuilder<Block> for Runtime {
		fn apply_extrinsic(extrinsic: <Block as BlockT>::Extrinsic) -> ApplyExtrinsicResult {
			Executive::apply_extrinsic(extrinsic)
		}

		fn finalize_block() -> <Block as BlockT>::Header {
			Executive::finalize_block()
		}

		fn inherent_extrinsics(data: InherentData) -> Vec<<Block as BlockT>::Extrinsic> {
			data.create_extrinsics()
		}

		fn check_inherents(block: Block, data: InherentData) -> CheckInherentsResult {
			data.check_extrinsics(&block)
		}
	}

	impl sp_transaction_pool::runtime_api::TaggedTransactionQueue<Block> for Runtime {
		fn validate_transaction(
			source: TransactionSource,
			tx: <Block as BlockT>::Extrinsic,
			block_hash: <Block as BlockT>::Hash,
		) -> TransactionValidity {
			Executive::validate_transaction(source, tx, block_hash)
		}
	}

	impl sp_statement_store::runtime_api::ValidateStatement<Block> for Runtime {
		fn validate_statement(
			source: sp_statement_store::runtime_api::StatementSource,
			statement: sp_statement_store::Statement,
		) -> Result<sp_statement_store::runtime_api::ValidStatement, sp_statement_store::runtime_api::InvalidStatement> {
			Statement::validate_statement(source, statement)
		}
	}

	impl sp_offchain::OffchainWorkerApi<Block> for Runtime {
		fn offchain_worker(header: &<Block as BlockT>::Header) {
			Executive::offchain_worker(header)
		}
	}

	impl sp_consensus_grandpa::GrandpaApi<Block> for Runtime {
		fn grandpa_authorities() -> sp_consensus_grandpa::AuthorityList {
			Grandpa::grandpa_authorities()
		}

		fn current_set_id() -> sp_consensus_grandpa::SetId {
			Grandpa::current_set_id()
		}

		fn submit_report_equivocation_unsigned_extrinsic(
			equivocation_proof: sp_consensus_grandpa::EquivocationProof<
				<Block as BlockT>::Hash,
				NumberFor<Block>,
			>,
			key_owner_proof: sp_consensus_grandpa::OpaqueKeyOwnershipProof,
		) -> Option<()> {
			let key_owner_proof = key_owner_proof.decode()?;

			Grandpa::submit_unsigned_equivocation_report(
				equivocation_proof,
				key_owner_proof,
			)
		}

		fn generate_key_ownership_proof(
			_set_id: sp_consensus_grandpa::SetId,
			authority_id: GrandpaId,
		) -> Option<sp_consensus_grandpa::OpaqueKeyOwnershipProof> {
			use codec::Encode;

			Historical::prove((sp_consensus_grandpa::KEY_TYPE, authority_id))
				.map(|p| p.encode())
				.map(sp_consensus_grandpa::OpaqueKeyOwnershipProof::new)
		}
	}

	impl pallet_nomination_pools_runtime_api::NominationPoolsApi<Block, AccountId, Balance> for Runtime {
		fn pending_rewards(who: AccountId) -> Balance {
			NominationPools::api_pending_rewards(who).unwrap_or_default()
		}

		fn points_to_balance(pool_id: pallet_nomination_pools::PoolId, points: Balance) -> Balance {
			NominationPools::api_points_to_balance(pool_id, points)
		}

		fn balance_to_points(pool_id: pallet_nomination_pools::PoolId, new_funds: Balance) -> Balance {
			NominationPools::api_balance_to_points(pool_id, new_funds)
		}
	}

	impl pallet_staking_runtime_api::StakingApi<Block, Balance> for Runtime {
		fn nominations_quota(balance: Balance) -> u32 {
			Staking::api_nominations_quota(balance)
		}
	}

	impl sp_consensus_babe::BabeApi<Block> for Runtime {
		fn configuration() -> sp_consensus_babe::BabeConfiguration {
			let epoch_config = Babe::epoch_config().unwrap_or(BABE_GENESIS_EPOCH_CONFIG);
			sp_consensus_babe::BabeConfiguration {
				slot_duration: Babe::slot_duration(),
				epoch_length: EpochDuration::get(),
				c: epoch_config.c,
				authorities: Babe::authorities().to_vec(),
				randomness: Babe::randomness(),
				allowed_slots: epoch_config.allowed_slots,
			}
		}

		fn current_epoch_start() -> sp_consensus_babe::Slot {
			Babe::current_epoch_start()
		}

		fn current_epoch() -> sp_consensus_babe::Epoch {
			Babe::current_epoch()
		}

		fn next_epoch() -> sp_consensus_babe::Epoch {
			Babe::next_epoch()
		}

		fn generate_key_ownership_proof(
			_slot: sp_consensus_babe::Slot,
			authority_id: sp_consensus_babe::AuthorityId,
		) -> Option<sp_consensus_babe::OpaqueKeyOwnershipProof> {
			use codec::Encode;

			Historical::prove((sp_consensus_babe::KEY_TYPE, authority_id))
				.map(|p| p.encode())
				.map(sp_consensus_babe::OpaqueKeyOwnershipProof::new)
		}

		fn submit_report_equivocation_unsigned_extrinsic(
			equivocation_proof: sp_consensus_babe::EquivocationProof<<Block as BlockT>::Header>,
			key_owner_proof: sp_consensus_babe::OpaqueKeyOwnershipProof,
		) -> Option<()> {
			let key_owner_proof = key_owner_proof.decode()?;

			Babe::submit_unsigned_equivocation_report(
				equivocation_proof,
				key_owner_proof,
			)
		}
	}

	impl sp_authority_discovery::AuthorityDiscoveryApi<Block> for Runtime {
		fn authorities() -> Vec<AuthorityDiscoveryId> {
			AuthorityDiscovery::authorities()
		}
	}

	impl frame_system_rpc_runtime_api::AccountNonceApi<Block, AccountId, Index> for Runtime {
		fn account_nonce(account: AccountId) -> Index {
			System::account_nonce(account)
		}
	}

	impl assets_api::AssetsApi<
		Block,
		AccountId,
		Balance,
		u32,
	> for Runtime
	{
		fn account_balances(account: AccountId) -> Vec<(u32, Balance)> {
			Assets::account_balances(account)
		}
	}

	impl pallet_contracts::ContractsApi<Block, AccountId, Balance, BlockNumber, Hash, EventRecord> for Runtime
	{
		fn call(
			origin: AccountId,
			dest: AccountId,
			value: Balance,
			gas_limit: Option<Weight>,
			storage_deposit_limit: Option<Balance>,
			input_data: Vec<u8>,
		) -> pallet_contracts_primitives::ContractExecResult<Balance, EventRecord> {
			let gas_limit = gas_limit.unwrap_or(RuntimeBlockWeights::get().max_block);
			Contracts::bare_call(
				origin,
				dest,
				value,
				gas_limit,
				storage_deposit_limit,
				input_data,
				pallet_contracts::DebugInfo::UnsafeDebug,
				pallet_contracts::CollectEvents::UnsafeCollect,
				pallet_contracts::Determinism::Enforced,
			)
		}

		fn instantiate(
			origin: AccountId,
			value: Balance,
			gas_limit: Option<Weight>,
			storage_deposit_limit: Option<Balance>,
			code: pallet_contracts_primitives::Code<Hash>,
			data: Vec<u8>,
			salt: Vec<u8>,
		) -> pallet_contracts_primitives::ContractInstantiateResult<AccountId, Balance, EventRecord>
		{
			let gas_limit = gas_limit.unwrap_or(RuntimeBlockWeights::get().max_block);
			Contracts::bare_instantiate(
				origin,
				value,
				gas_limit,
				storage_deposit_limit,
				code,
				data,
				salt,
				pallet_contracts::DebugInfo::UnsafeDebug,
				pallet_contracts::CollectEvents::UnsafeCollect,
			)
		}

		fn upload_code(
			origin: AccountId,
			code: Vec<u8>,
			storage_deposit_limit: Option<Balance>,
			determinism: pallet_contracts::Determinism,
		) -> pallet_contracts_primitives::CodeUploadResult<Hash, Balance>
		{
			Contracts::bare_upload_code(
				origin,
				code,
				storage_deposit_limit,
				determinism,
			)
		}

		fn get_storage(
			address: AccountId,
			key: Vec<u8>,
		) -> pallet_contracts_primitives::GetStorageResult {
			Contracts::get_storage(
				address,
				key
			)
		}
	}

	impl pallet_transaction_payment_rpc_runtime_api::TransactionPaymentApi<
		Block,
		Balance,
	> for Runtime {
		fn query_info(uxt: <Block as BlockT>::Extrinsic, len: u32) -> RuntimeDispatchInfo<Balance> {
			TransactionPayment::query_info(uxt, len)
		}
		fn query_fee_details(uxt: <Block as BlockT>::Extrinsic, len: u32) -> FeeDetails<Balance> {
			TransactionPayment::query_fee_details(uxt, len)
		}
		fn query_weight_to_fee(weight: Weight) -> Balance {
			TransactionPayment::weight_to_fee(weight)
		}
		fn query_length_to_fee(length: u32) -> Balance {
			TransactionPayment::length_to_fee(length)
		}
	}

	impl pallet_transaction_payment_rpc_runtime_api::TransactionPaymentCallApi<Block, Balance, RuntimeCall>
		for Runtime
	{
		fn query_call_info(call: RuntimeCall, len: u32) -> RuntimeDispatchInfo<Balance> {
			TransactionPayment::query_call_info(call, len)
		}
		fn query_call_fee_details(call: RuntimeCall, len: u32) -> FeeDetails<Balance> {
			TransactionPayment::query_call_fee_details(call, len)
		}
		fn query_weight_to_fee(weight: Weight) -> Balance {
			TransactionPayment::weight_to_fee(weight)
		}
		fn query_length_to_fee(length: u32) -> Balance {
			TransactionPayment::length_to_fee(length)
		}
	}

	impl pallet_nfts_runtime_api::NftsApi<Block, AccountId, u32, u32> for Runtime {
		fn owner(collection: u32, item: u32) -> Option<AccountId> {
			<Nfts as Inspect<AccountId>>::owner(&collection, &item)
		}

		fn collection_owner(collection: u32) -> Option<AccountId> {
			<Nfts as Inspect<AccountId>>::collection_owner(&collection)
		}

		fn attribute(
			collection: u32,
			item: u32,
			key: Vec<u8>,
		) -> Option<Vec<u8>> {
			<Nfts as Inspect<AccountId>>::attribute(&collection, &item, &key)
		}

		fn custom_attribute(
			account: AccountId,
			collection: u32,
			item: u32,
			key: Vec<u8>,
		) -> Option<Vec<u8>> {
			<Nfts as Inspect<AccountId>>::custom_attribute(
				&account,
				&collection,
				&item,
				&key,
			)
		}

		fn system_attribute(
			collection: u32,
			item: u32,
			key: Vec<u8>,
		) -> Option<Vec<u8>> {
			<Nfts as Inspect<AccountId>>::system_attribute(&collection, &item, &key)
		}

		fn collection_attribute(collection: u32, key: Vec<u8>) -> Option<Vec<u8>> {
			<Nfts as Inspect<AccountId>>::collection_attribute(&collection, &key)
		}
	}

	impl pallet_mmr::primitives::MmrApi<
		Block,
		mmr::Hash,
		BlockNumber,
	> for Runtime {
		fn mmr_root() -> Result<mmr::Hash, mmr::Error> {
			Ok(Mmr::mmr_root())
		}

		fn mmr_leaf_count() -> Result<mmr::LeafIndex, mmr::Error> {
			Ok(Mmr::mmr_leaves())
		}

		fn generate_proof(
			block_numbers: Vec<BlockNumber>,
			best_known_block_number: Option<BlockNumber>,
		) -> Result<(Vec<mmr::EncodableOpaqueLeaf>, mmr::Proof<mmr::Hash>), mmr::Error> {
			Mmr::generate_proof(block_numbers, best_known_block_number).map(
				|(leaves, proof)| {
					(
						leaves
							.into_iter()
							.map(|leaf| mmr::EncodableOpaqueLeaf::from_leaf(&leaf))
							.collect(),
						proof,
					)
				},
			)
		}

		fn verify_proof(leaves: Vec<mmr::EncodableOpaqueLeaf>, proof: mmr::Proof<mmr::Hash>)
			-> Result<(), mmr::Error>
		{
			let leaves = leaves.into_iter().map(|leaf|
				leaf.into_opaque_leaf()
				.try_decode()
				.ok_or(mmr::Error::Verify)).collect::<Result<Vec<mmr::Leaf>, mmr::Error>>()?;
			Mmr::verify_leaves(leaves, proof)
		}

		fn verify_proof_stateless(
			root: mmr::Hash,
			leaves: Vec<mmr::EncodableOpaqueLeaf>,
			proof: mmr::Proof<mmr::Hash>
		) -> Result<(), mmr::Error> {
			let nodes = leaves.into_iter().map(|leaf|mmr::DataOrHash::Data(leaf.into_opaque_leaf())).collect();
			pallet_mmr::verify_leaves_proof::<mmr::Hashing, _>(root, nodes, proof)
		}
	}

	impl sp_session::SessionKeys<Block> for Runtime {
		fn generate_session_keys(seed: Option<Vec<u8>>) -> Vec<u8> {
			SessionKeys::generate(seed)
		}

		fn decode_session_keys(
			encoded: Vec<u8>,
		) -> Option<Vec<(Vec<u8>, KeyTypeId)>> {
			SessionKeys::decode_into_raw_public_keys(&encoded)
		}
	}

	#[cfg(feature = "try-runtime")]
	impl frame_try_runtime::TryRuntime<Block> for Runtime {
		fn on_runtime_upgrade(checks: frame_try_runtime::UpgradeCheckSelect) -> (Weight, Weight) {
			// NOTE: intentional unwrap: we don't want to propagate the error backwards, and want to
			// have a backtrace here. If any of the pre/post migration checks fail, we shall stop
			// right here and right now.
			let weight = Executive::try_runtime_upgrade(checks).unwrap();
			(weight, RuntimeBlockWeights::get().max_block)
		}

		fn execute_block(
			block: Block,
			state_root_check: bool,
			signature_check: bool,
			select: frame_try_runtime::TryStateSelect
		) -> Weight {
			// NOTE: intentional unwrap: we don't want to propagate the error backwards, and want to
			// have a backtrace here.
			Executive::try_execute_block(block, state_root_check, signature_check, select).unwrap()
		}
	}

	#[cfg(feature = "runtime-benchmarks")]
	impl frame_benchmarking::Benchmark<Block> for Runtime {
		fn benchmark_metadata(extra: bool) -> (
			Vec<frame_benchmarking::BenchmarkList>,
			Vec<frame_support::traits::StorageInfo>,
		) {
			use frame_benchmarking::{baseline, Benchmarking, BenchmarkList};
			use frame_support::traits::StorageInfoTrait;

			// Trying to add benchmarks directly to the Session Pallet caused cyclic dependency
			// issues. To get around that, we separated the Session benchmarks into its own crate,
			// which is why we need these two lines below.
			use pallet_session_benchmarking::Pallet as SessionBench;
			use pallet_offences_benchmarking::Pallet as OffencesBench;
			use pallet_election_provider_support_benchmarking::Pallet as EPSBench;
			use frame_system_benchmarking::Pallet as SystemBench;
			use baseline::Pallet as BaselineBench;
			use pallet_nomination_pools_benchmarking::Pallet as NominationPoolsBench;

			let mut list = Vec::<BenchmarkList>::new();
			list_benchmarks!(list, extra);

			let storage_info = AllPalletsWithSystem::storage_info();

			(list, storage_info)
		}

		fn dispatch_benchmark(
			config: frame_benchmarking::BenchmarkConfig
		) -> Result<Vec<frame_benchmarking::BenchmarkBatch>, sp_runtime::RuntimeString> {
			use frame_benchmarking::{baseline, Benchmarking, BenchmarkBatch,  TrackedStorageKey};

			// Trying to add benchmarks directly to the Session Pallet caused cyclic dependency
			// issues. To get around that, we separated the Session benchmarks into its own crate,
			// which is why we need these two lines below.
			use pallet_session_benchmarking::Pallet as SessionBench;
			use pallet_offences_benchmarking::Pallet as OffencesBench;
			use pallet_election_provider_support_benchmarking::Pallet as EPSBench;
			use frame_system_benchmarking::Pallet as SystemBench;
			use baseline::Pallet as BaselineBench;
			use pallet_nomination_pools_benchmarking::Pallet as NominationPoolsBench;

			impl pallet_session_benchmarking::Config for Runtime {}
			impl pallet_offences_benchmarking::Config for Runtime {}
			impl pallet_election_provider_support_benchmarking::Config for Runtime {}
			impl frame_system_benchmarking::Config for Runtime {}
			impl baseline::Config for Runtime {}
			impl pallet_nomination_pools_benchmarking::Config for Runtime {}

			use frame_support::traits::WhitelistedStorageKeys;
			let mut whitelist: Vec<TrackedStorageKey> = AllPalletsWithSystem::whitelisted_storage_keys();

			// Treasury Account
			// TODO: this is manual for now, someday we might be able to use a
			// macro for this particular key
			let treasury_key = frame_system::Account::<Runtime>::hashed_key_for(Treasury::account_id());
			whitelist.push(treasury_key.to_vec().into());

			let mut batches = Vec::<BenchmarkBatch>::new();
			let params = (&config, &whitelist);
			add_benchmarks!(params, batches);
			Ok(batches)
		}
	}
}

#[cfg(test)]
mod tests {
	use super::*;
	use frame_election_provider_support::NposSolution;
	use frame_system::offchain::CreateSignedTransaction;
	use sp_runtime::UpperOf;

	#[test]
	fn validate_transaction_submitter_bounds() {
		fn is_submit_signed_transaction<T>()
		where
			T: CreateSignedTransaction<RuntimeCall>,
		{
		}

		is_submit_signed_transaction::<Runtime>();
	}

	#[test]
	fn perbill_as_onchain_accuracy() {
		type OnChainAccuracy =
			<<Runtime as pallet_election_provider_multi_phase::MinerConfig>::Solution as NposSolution>::Accuracy;
		let maximum_chain_accuracy: Vec<UpperOf<OnChainAccuracy>> = (0..MaxNominations::get())
			.map(|_| <UpperOf<OnChainAccuracy>>::from(OnChainAccuracy::one().deconstruct()))
			.collect();
		let _: UpperOf<OnChainAccuracy> =
			maximum_chain_accuracy.iter().fold(0, |acc, x| acc.checked_add(*x).unwrap());
	}

	#[test]
	fn call_size() {
		let size = core::mem::size_of::<RuntimeCall>();
		assert!(
			size <= CALL_PARAMS_MAX_SIZE,
			"size of RuntimeCall {} is more than {CALL_PARAMS_MAX_SIZE} bytes.
			 Some calls have too big arguments, use Box to reduce the size of RuntimeCall.
			 If the limit is too strong, maybe consider increase the limit.",
			size,
		);
	}
}<|MERGE_RESOLUTION|>--- conflicted
+++ resolved
@@ -438,20 +438,6 @@
 	pub const MaxReserves: u32 = 50;
 }
 
-<<<<<<< HEAD
-=======
-/// A reason for placing a hold on funds.
-#[derive(
-	Copy, Clone, Eq, PartialEq, Ord, PartialOrd, Encode, Decode, MaxEncodedLen, Debug, TypeInfo,
-)]
-pub enum HoldReason {
-	/// The NIS Pallet has reserved it for a non-fungible receipt.
-	Nis,
-	/// Used by the NFT Fractionalization Pallet.
-	NftFractionalization,
-}
-
->>>>>>> dca6ebeb
 impl pallet_balances::Config for Runtime {
 	type MaxLocks = MaxLocks;
 	type MaxReserves = MaxReserves;
@@ -464,13 +450,8 @@
 	type WeightInfo = pallet_balances::weights::SubstrateWeight<Runtime>;
 	type FreezeIdentifier = ();
 	type MaxFreezes = ();
-<<<<<<< HEAD
 	type RuntimeHoldReason = RuntimeHoldReason;
-	type MaxHolds = ConstU32<1>;
-=======
-	type HoldIdentifier = HoldReason;
 	type MaxHolds = ConstU32<2>;
->>>>>>> dca6ebeb
 }
 
 parameter_types! {
