[package]
name = "sp-core"
version = "7.0.0"
authors = ["Parity Technologies <admin@parity.io>"]
edition = "2021"
license = "Apache-2.0"
homepage = "https://substrate.io"
repository = "https://github.com/paritytech/substrate/"
description = "Shareable Substrate types."
documentation = "https://docs.rs/sp-core"

[package.metadata.docs.rs]
targets = ["x86_64-unknown-linux-gnu"]

[dependencies]
codec = { package = "parity-scale-codec", version = "3.2.2", default-features = false, features = ["derive","max-encoded-len"] }
<<<<<<< HEAD
scale-info = { version = "2.1.1", default-features = false, features = ["derive"] }
=======
scale-info = { version = "2.5.0", default-features = false, features = ["derive"] }
>>>>>>> c7d26dcf
log = { version = "0.4.17", default-features = false }
serde = { version = "1.0.136", optional = true, features = ["derive"] }
bounded-collections = { version = "0.1.4", default-features = false }
primitive-types = { version = "0.12.0", default-features = false, features = ["codec", "scale-info"] }
impl-serde = { version = "0.4.0", optional = true }
hash-db = { version = "0.16.0", default-features = false }
hash256-std-hasher = { version = "0.15.2", default-features = false }
bs58 = { version = "0.4.0", default-features = false, optional = true }
rand = { version = "0.8.5", features = ["small_rng"],  optional = true }
substrate-bip39 = { version = "0.4.4", optional = true }
tiny-bip39 = { version = "1.0.0", optional = true }
regex = { version = "1.6.0", optional = true }
zeroize = { version = "1.4.3", default-features = false }
secrecy = { version = "0.8.0", default-features = false }
lazy_static = { version = "1.4.0", default-features = false, optional = true }
parking_lot = { version = "0.12.1", optional = true }
sp-std = { version = "5.0.0", default-features = false, path = "../std" }
sp-debug-derive = { version = "5.0.0", default-features = false, path = "../debug-derive" }
sp-storage = { version = "7.0.0", default-features = false, path = "../storage" }
sp-externalities = { version = "0.13.0", optional = true, path = "../externalities" }
futures = { version = "0.3.21", optional = true }
dyn-clonable = { version = "0.9.0", optional = true }
thiserror = { version = "1.0.30", optional = true }
bitflags = "1.3"

# full crypto
array-bytes = { version = "4.1", optional = true }
ed25519-zebra = { version = "3.1.0", default-features = false, optional = true }
blake2 = { version = "0.10.4", default-features = false, optional = true }
<<<<<<< HEAD
schnorrkel = { version = "0.9.1", features = ["preaudit_deprecated", "u64_backend"], default-features = false, optional = true }
=======
>>>>>>> c7d26dcf
libsecp256k1 = { version = "0.7", default-features = false, features = ["static-context"], optional = true }
schnorrkel = { version = "0.9.1", features = ["preaudit_deprecated", "u64_backend"], default-features = false }
merlin = { version = "2.0", default-features = false }
secp256k1 = { version = "0.24.0", default-features = false, features = ["recovery", "alloc"], optional = true }
ss58-registry = { version = "1.34.0", default-features = false }
sp-core-hashing = { version = "5.0.0", path = "./hashing", default-features = false, optional = true }
sp-runtime-interface = { version = "7.0.0", default-features = false, path = "../runtime-interface" }

[dev-dependencies]
sp-serializer = { version = "4.0.0-dev", path = "../serializer" }
rand = "0.8.5"
criterion = "0.4.0"
serde_json = "1.0"
sp-core-hashing-proc-macro = { version = "5.0.0", path = "./hashing/proc-macro" }

[[bench]]
name = "bench"
harness = false

[lib]
bench = false

[features]
default = ["std"]
std = [
	"merlin/std",
	"full_crypto",
	"log/std",
	"thiserror",
	"lazy_static",
	"parking_lot",
	"bounded-collections/std",
	"primitive-types/std",
	"primitive-types/serde",
	"primitive-types/byteorder",
	"primitive-types/rustc-hex",
	"impl-serde",
	"codec/std",
	"scale-info/std",
	"hash256-std-hasher/std",
	"hash-db/std",
	"sp-std/std",
	"serde",
	"blake2/std",
	"array-bytes",
	"ed25519-zebra/std",
	"bs58/std",
	"substrate-bip39",
	"tiny-bip39",
	"rand",
	"schnorrkel/std",
	"regex",
	"secp256k1/std",
	"secp256k1/global-context",
	"sp-core-hashing/std",
	"sp-debug-derive/std",
	"sp-externalities",
	"sp-storage/std",
	"sp-runtime-interface/std",
	"ss58-registry/std",
	"zeroize/alloc",
	"secrecy/alloc",
	"futures",
	"futures/thread-pool",
	"libsecp256k1/std",
	"dyn-clonable",
]

# This feature enables all crypto primitives for `no_std` builds like microcontrollers
# or Intel SGX.
# For the regular wasm runtime builds this should not be used.
full_crypto = [
	"array-bytes",
	"ed25519-zebra",
	"blake2",
	"libsecp256k1",
	"secp256k1",
	"sp-core-hashing",
	"sp-runtime-interface/disable_target_static_assertions",
]<|MERGE_RESOLUTION|>--- conflicted
+++ resolved
@@ -14,11 +14,7 @@
 
 [dependencies]
 codec = { package = "parity-scale-codec", version = "3.2.2", default-features = false, features = ["derive","max-encoded-len"] }
-<<<<<<< HEAD
-scale-info = { version = "2.1.1", default-features = false, features = ["derive"] }
-=======
 scale-info = { version = "2.5.0", default-features = false, features = ["derive"] }
->>>>>>> c7d26dcf
 log = { version = "0.4.17", default-features = false }
 serde = { version = "1.0.136", optional = true, features = ["derive"] }
 bounded-collections = { version = "0.1.4", default-features = false }
@@ -48,10 +44,6 @@
 array-bytes = { version = "4.1", optional = true }
 ed25519-zebra = { version = "3.1.0", default-features = false, optional = true }
 blake2 = { version = "0.10.4", default-features = false, optional = true }
-<<<<<<< HEAD
-schnorrkel = { version = "0.9.1", features = ["preaudit_deprecated", "u64_backend"], default-features = false, optional = true }
-=======
->>>>>>> c7d26dcf
 libsecp256k1 = { version = "0.7", default-features = false, features = ["static-context"], optional = true }
 schnorrkel = { version = "0.9.1", features = ["preaudit_deprecated", "u64_backend"], default-features = false }
 merlin = { version = "2.0", default-features = false }
