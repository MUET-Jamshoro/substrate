//! Benchmarks for the nomination pools coupled with the staking and bags list pallets.

// Ensure we're `no_std` when compiling for Wasm.
#![cfg_attr(not(feature = "std"), no_std)]

#[cfg(test)]
mod mock;

use frame_benchmarking::{account, frame_support::traits::Currency, vec, whitelist_account, Vec};
use frame_election_provider_support::SortedListProvider;
use frame_support::{ensure, traits::Get};
use frame_system::RawOrigin as Origin;
use pallet_nomination_pools::{
	BalanceOf, BondedPoolInner, BondedPools, ConfigOp, Delegators, MaxDelegators,
	MaxDelegatorsPerPool, MaxPools, Metadata, MinCreateBond, MinJoinBond, Pallet as Pools,
	PoolRoles, PoolState, RewardPools, SubPoolsStorage,
};
use sp_runtime::traits::{Bounded, StaticLookup, Zero};
use sp_staking::{EraIndex, StakingInterface};
// `frame_benchmarking::benchmarks!` macro needs this
use pallet_nomination_pools::Call;

type CurrencyOf<T> = <T as pallet_nomination_pools::Config>::Currency;

const USER_SEED: u32 = 0;
const MAX_SPANS: u32 = 100;

pub trait Config:
	pallet_nomination_pools::Config + pallet_staking::Config + pallet_bags_list::Config
{
}

pub struct Pallet<T: Config>(Pools<T>);

fn clear_storage<T: pallet_nomination_pools::Config>() {
	pallet_nomination_pools::BondedPools::<T>::remove_all();
	pallet_nomination_pools::RewardPools::<T>::remove_all();
	pallet_nomination_pools::SubPoolsStorage::<T>::remove_all();
	pallet_nomination_pools::Delegators::<T>::remove_all();
}

fn create_funded_user_with_balance<T: pallet_nomination_pools::Config>(
	string: &'static str,
	n: u32,
	balance: BalanceOf<T>,
) -> T::AccountId {
	let user = account(string, n, USER_SEED);
	T::Currency::make_free_balance_be(&user, balance);
	user
}

// Create a bonded pool account, bonding `balance` and giving the account `balance * 2` free
// balance.
fn create_pool_account<T: pallet_nomination_pools::Config>(
	n: u32,
	balance: BalanceOf<T>,
) -> (T::AccountId, T::AccountId) {
	let pool_creator: T::AccountId =
		create_funded_user_with_balance::<T>("pool_creator", n, balance * 2u32.into());

	Pools::<T>::create(
		Origin::Signed(pool_creator.clone()).into(),
		balance,
		pool_creator.clone(),
		pool_creator.clone(),
		pool_creator.clone(),
	)
	.unwrap();

	let pool_account = pallet_nomination_pools::BondedPools::<T>::iter()
		.find(|(_, bonded_pool)| bonded_pool.roles.depositor == pool_creator)
		.map(|(pool_id, _)| Pools::<T>::create_bonded_account(pool_id))
		.expect("pool_creator created a pool above");

	(pool_creator, pool_account)
}

fn vote_to_balance<T: pallet_nomination_pools::Config>(
	vote: u64,
) -> Result<BalanceOf<T>, &'static str> {
	vote.try_into().map_err(|_| "could not convert u64 to Balance")
}

struct ListScenario<T: pallet_nomination_pools::Config> {
	/// Stash/Controller that is expected to be moved.
	origin1: T::AccountId,
	dest_weight: BalanceOf<T>,
	origin1_delegator: Option<T::AccountId>,
}

impl<T: Config> ListScenario<T> {
	/// An expensive scenario for bags-list implementation:
	///
	/// - the node to be updated (r) is the head of a bag that has at least one other node. The bag
	///   itself will need to be read and written to update its head. The node pointed to by r.next
	///   will need to be read and written as it will need to have its prev pointer updated. Note
	///   that there are two other worst case scenarios for bag removal: 1) the node is a tail and
	///   2) the node is a middle node with prev and next; all scenarios end up with the same number
	///   of storage reads and writes.
	///
	/// - the destination bag has at least one node, which will need its next pointer updated.
	///
	/// NOTE: while this scenario specifically targets a worst case for the bags-list, it should
	/// also elicit a worst case for other known `SortedListProvider` implementations; although
	/// this may not be true against unknown `SortedListProvider` implementations.
	pub(crate) fn new(
		origin_weight: BalanceOf<T>,
		is_increase: bool,
	) -> Result<Self, &'static str> {
		ensure!(!origin_weight.is_zero(), "origin weight must be greater than 0");

		ensure!(
			pallet_nomination_pools::MaxPools::<T>::get().unwrap_or(0) >= 3,
			"must allow at least three pools for benchmarks"
		);

		// Burn the entire issuance.
		let i = CurrencyOf::<T>::burn(CurrencyOf::<T>::total_issuance());
		sp_std::mem::forget(i);

		// Create accounts with the origin weight
		let (_, pool_origin1) = create_pool_account::<T>(USER_SEED + 1, origin_weight);
		T::StakingInterface::nominate(
			pool_origin1.clone(),
			// NOTE: these don't really need to be validators.
			vec![T::Lookup::unlookup(account("random_validator", 0, USER_SEED))],
		)?;

		let (_, pool_origin2) = create_pool_account::<T>(USER_SEED + 2, origin_weight);
		T::StakingInterface::nominate(
			pool_origin2.clone(),
			vec![T::Lookup::unlookup(account("random_validator", 0, USER_SEED))].clone(),
		)?;

		// Find a destination weight that will trigger the worst case scenario
		let dest_weight_as_vote =
			<T as pallet_staking::Config>::SortedListProvider::weight_update_worst_case(
				&pool_origin1,
				is_increase,
			);

		let dest_weight: BalanceOf<T> =
			dest_weight_as_vote.try_into().map_err(|_| "could not convert u64 to Balance")?;

		// Create an account with the worst case destination weight
		let (_, pool_dest1) = create_pool_account::<T>(USER_SEED + 3, dest_weight);
		T::StakingInterface::nominate(
			pool_dest1.clone(),
			vec![T::Lookup::unlookup(account("random_validator", 0, USER_SEED))],
		)?;

		let weight_of = pallet_staking::Pallet::<T>::weight_of_fn();
		assert_eq!(vote_to_balance::<T>(weight_of(&pool_origin1)).unwrap(), origin_weight);
		assert_eq!(vote_to_balance::<T>(weight_of(&pool_origin2)).unwrap(), origin_weight);
		assert_eq!(vote_to_balance::<T>(weight_of(&pool_dest1)).unwrap(), dest_weight);

		Ok(ListScenario { origin1: pool_origin1, dest_weight, origin1_delegator: None })
	}

	fn add_joiner(mut self, amount: BalanceOf<T>) -> Self {
		let amount = MinJoinBond::<T>::get()
			.max(CurrencyOf::<T>::minimum_balance())
			// Max the `given` amount with minimum thresholds for account balance and joining a pool
			// to ensure 1. the user can be created and 2. can join the pool
			.max(amount);

		let joiner: T::AccountId = account("joiner", USER_SEED, 0);
		self.origin1_delegator = Some(joiner.clone());
		CurrencyOf::<T>::make_free_balance_be(&joiner, amount * 2u32.into());

		let original_bonded = T::StakingInterface::active_stake(&self.origin1).unwrap();

		// Unbond `amount` from the underlying pool account so when the delegator joins
		// we will maintain `current_bonded`.
		T::StakingInterface::unbond(self.origin1.clone(), amount)
			.expect("the pool was created in `Self::new`.");

		// Account pool points for the unbonded balance.
		BondedPools::<T>::mutate(&1, |maybe_pool| {
			maybe_pool.as_mut().map(|pool| pool.points -= amount)
		});

		Pools::<T>::join(Origin::Signed(joiner.clone()).into(), amount, 1).unwrap();

		// Sanity check that the vote weight is still the same as the original bonded
		let weight_of = pallet_staking::Pallet::<T>::weight_of_fn();
		assert_eq!(vote_to_balance::<T>(weight_of(&self.origin1)).unwrap(), original_bonded);

		// Sanity check the delegator was added correctly
		let delegator = Delegators::<T>::get(&joiner).unwrap();
		assert_eq!(delegator.points, amount);
		assert_eq!(delegator.pool_id, 1);

		self
	}
}

frame_benchmarking::benchmarks! {
	join {
		clear_storage::<T>();

		let origin_weight = pallet_nomination_pools::MinCreateBond::<T>::get()
			.max(CurrencyOf::<T>::minimum_balance())
			* 2u32.into();

		// setup the worst case list scenario.
		let scenario = ListScenario::<T>::new(origin_weight, true)?;
		assert_eq!(
			T::StakingInterface::active_stake(&scenario.origin1).unwrap(),
			origin_weight
		);

		let max_additional = scenario.dest_weight.clone() - origin_weight;
		let joiner_free = CurrencyOf::<T>::minimum_balance() + max_additional;

		let joiner: T::AccountId
			= create_funded_user_with_balance::<T>("joiner", 0, joiner_free);

		whitelist_account!(joiner);
	}: _(Origin::Signed(joiner.clone()), max_additional, 1)
	verify {
		assert_eq!(CurrencyOf::<T>::free_balance(&joiner), joiner_free - max_additional);
		assert_eq!(
			T::StakingInterface::active_stake(&scenario.origin1).unwrap(),
			scenario.dest_weight
		);
	}

	claim_payout {
		clear_storage::<T>();

		let origin_weight = pallet_nomination_pools::MinCreateBond::<T>::get().max(CurrencyOf::<T>::minimum_balance()) * 2u32.into();
		let (depositor, pool_account) = create_pool_account::<T>(0, origin_weight);

		let reward_account = Pools::<T>::create_reward_account(1);

		// Send funds to the reward account of the pool
		CurrencyOf::<T>::make_free_balance_be(&reward_account, origin_weight);

		// Sanity check
		assert_eq!(
			CurrencyOf::<T>::free_balance(&depositor),
			origin_weight
		);

		whitelist_account!(depositor);
	}:_(Origin::Signed(depositor.clone()))
	verify {
		assert_eq!(
			CurrencyOf::<T>::free_balance(&depositor),
			origin_weight * 2u32.into()
		);
		assert_eq!(
			CurrencyOf::<T>::free_balance(&reward_account),
			Zero::zero()
		);
	}

	unbond_other {
		clear_storage::<T>();

		// the weight the nominator will start at. The value used here is expected to be
		// significantly higher than the first position in a list (e.g. the first bag threshold).
		let origin_weight = BalanceOf::<T>::try_from(952_994_955_240_703u128)
			.map_err(|_| "balance expected to be a u128")
			.unwrap();
		let scenario = ListScenario::<T>::new(origin_weight, false)?;

		let amount = origin_weight - scenario.dest_weight.clone();

		let scenario = scenario.add_joiner(amount);
		let delegator_id = scenario.origin1_delegator.unwrap().clone();
		whitelist_account!(delegator_id);
	}: _(Origin::Signed(delegator_id.clone()), delegator_id.clone())
	verify {
		let bonded_after = T::StakingInterface::active_stake(&scenario.origin1).unwrap();
		// We at least went down to the destination bag, (if not an even lower bag)
		assert!(bonded_after <= scenario.dest_weight.clone());
		let delegator = Delegators::<T>::get(
			&delegator_id
		)
		.unwrap();
		assert_eq!(delegator.unbonding_era, Some(0));
	}

	pool_withdraw_unbonded {
		let s in 0 .. MAX_SPANS;
		clear_storage::<T>();

		let min_create_bond = MinCreateBond::<T>::get()
			.max(T::StakingInterface::minimum_bond())
			.max(CurrencyOf::<T>::minimum_balance());
		let (depositor, pool_account) = create_pool_account::<T>(0, min_create_bond);

		// Add a new delegator
		let min_join_bond = MinJoinBond::<T>::get().max(CurrencyOf::<T>::minimum_balance());
		let joiner = create_funded_user_with_balance::<T>("joiner", 0, min_join_bond * 2u32.into());
		Pools::<T>::join(Origin::Signed(joiner.clone()).into(), min_join_bond, 1)
			.unwrap();

		// Sanity check join worked
		assert_eq!(
			T::StakingInterface::active_stake(&pool_account).unwrap(),
			min_create_bond + min_join_bond
		);
		assert_eq!(CurrencyOf::<T>::free_balance(&joiner), min_join_bond);

		// Unbond the new delegator
		Pools::<T>::unbond_other(Origin::Signed(joiner.clone()).into(), joiner.clone()).unwrap();

		// Sanity check that unbond worked
		assert_eq!(
			T::StakingInterface::active_stake(&pool_account).unwrap(),
			min_create_bond
		);
		assert_eq!(pallet_staking::Ledger::<T>::get(&pool_account).unwrap().unlocking.len(), 1);
		// Set the current era
		pallet_staking::CurrentEra::<T>::put(EraIndex::max_value());

		// Add `s` count of slashing spans to storage.
		pallet_staking::benchmarking::add_slashing_spans::<T>(&pool_account, s);
		whitelist_account!(pool_account);
	}: _(Origin::Signed(pool_account.clone()), 1, s)
	verify {
		// The joiners funds didn't change
		assert_eq!(CurrencyOf::<T>::free_balance(&joiner), min_join_bond);
		// The unlocking chunk was removed
		assert_eq!(pallet_staking::Ledger::<T>::get(pool_account).unwrap().unlocking.len(), 0);
	}

	withdraw_unbonded_other_update {
		let s in 0 .. MAX_SPANS;
		clear_storage::<T>();

		let min_create_bond = MinCreateBond::<T>::get()
			.max(T::StakingInterface::minimum_bond())
			.max(CurrencyOf::<T>::minimum_balance());
		let (depositor, pool_account) = create_pool_account::<T>(0, min_create_bond);

		// Add a new delegator
		let min_join_bond = MinJoinBond::<T>::get().max(CurrencyOf::<T>::minimum_balance());
		let joiner = create_funded_user_with_balance::<T>("joiner", 0, min_join_bond * 2u32.into());
		Pools::<T>::join(Origin::Signed(joiner.clone()).into(), min_join_bond, 1)
			.unwrap();

		// Sanity check join worked
		assert_eq!(
			T::StakingInterface::active_stake(&pool_account).unwrap(),
			min_create_bond + min_join_bond
		);
		assert_eq!(CurrencyOf::<T>::free_balance(&joiner), min_join_bond);

		// Unbond the new delegator
		pallet_staking::CurrentEra::<T>::put(0);
		Pools::<T>::unbond_other(Origin::Signed(joiner.clone()).into(), joiner.clone()).unwrap();

		// Sanity check that unbond worked
		assert_eq!(
			T::StakingInterface::active_stake(&pool_account).unwrap(),
			min_create_bond
		);
		assert_eq!(pallet_staking::Ledger::<T>::get(&pool_account).unwrap().unlocking.len(), 1);

		// Set the current era to ensure we can withdraw unbonded funds
		pallet_staking::CurrentEra::<T>::put(EraIndex::max_value());

		pallet_staking::benchmarking::add_slashing_spans::<T>(&pool_account, s);
		whitelist_account!(joiner);
	}: withdraw_unbonded_other(Origin::Signed(joiner.clone()), joiner.clone(), s)
	verify {
		assert_eq!(
			CurrencyOf::<T>::free_balance(&joiner),
			min_join_bond * 2u32.into()
		);
		// The unlocking chunk was removed
		assert_eq!(pallet_staking::Ledger::<T>::get(&pool_account).unwrap().unlocking.len(), 0);
	}

	withdraw_unbonded_other_kill {
		let s in 0 .. MAX_SPANS;
		clear_storage::<T>();

		let min_create_bond = MinCreateBond::<T>::get()
			.max(T::StakingInterface::minimum_bond())
			.max(CurrencyOf::<T>::minimum_balance());

		let (depositor, pool_account) = create_pool_account::<T>(0, min_create_bond);

		// We set the pool to the destroying state so the depositor can leave
		BondedPools::<T>::try_mutate(&1, |maybe_bonded_pool| {
			maybe_bonded_pool.as_mut().ok_or(()).map(|bonded_pool| {
				bonded_pool.state = PoolState::Destroying;
			})
		})
		.unwrap();

		// Unbond the creator
		pallet_staking::CurrentEra::<T>::put(0);
		// Simulate some rewards so we can check if the rewards storage is cleaned up. We check this
		// here to ensure the complete flow for destroying a pool works - the reward pool account
		// should never exist by time the depositor withdraws so we test that it gets cleaned
		// up when unbonding.
		let reward_account = Pools::<T>::create_reward_account(1);
		CurrencyOf::<T>::make_free_balance_be(&reward_account, CurrencyOf::<T>::minimum_balance());
		assert!(frame_system::Account::<T>::contains_key(&reward_account));
		Pools::<T>::unbond_other(Origin::Signed(depositor.clone()).into(), depositor.clone()).unwrap();
		assert!(!frame_system::Account::<T>::contains_key(&reward_account));

		// Sanity check that unbond worked
		assert_eq!(
			T::StakingInterface::active_stake(&pool_account).unwrap(),
			Zero::zero()
		);
		assert_eq!(
			CurrencyOf::<T>::free_balance(&pool_account),
			min_create_bond
		);
		assert_eq!(pallet_staking::Ledger::<T>::get(&pool_account).unwrap().unlocking.len(), 1);

		// Set the current era to ensure we can withdraw unbonded funds
		pallet_staking::CurrentEra::<T>::put(EraIndex::max_value());

		// Some last checks that storage items we expect to get cleaned up are present
		assert!(pallet_staking::Ledger::<T>::contains_key(&pool_account));
		assert!(BondedPools::<T>::contains_key(&1));
		assert!(SubPoolsStorage::<T>::contains_key(&1));
		assert!(RewardPools::<T>::contains_key(&1));
		assert!(Delegators::<T>::contains_key(&depositor));

		whitelist_account!(depositor);
	}: withdraw_unbonded_other(Origin::Signed(depositor.clone()), depositor.clone(), s)
	verify {
		// Pool removal worked
		assert!(!pallet_staking::Ledger::<T>::contains_key(&pool_account));
		assert!(!BondedPools::<T>::contains_key(&1));
		assert!(!SubPoolsStorage::<T>::contains_key(&1));
		assert!(!RewardPools::<T>::contains_key(&1));
		assert!(!Delegators::<T>::contains_key(&depositor));
		assert!(!frame_system::Account::<T>::contains_key(&pool_account));

		// Funds where transferred back correctly
		assert_eq!(
			CurrencyOf::<T>::free_balance(&depositor),
			// gets bond back + rewards collecting when unbonding
			min_create_bond * 2u32.into() + CurrencyOf::<T>::minimum_balance()
		);
	}

	create {
		clear_storage::<T>();

		let min_create_bond = MinCreateBond::<T>::get()
			.max(T::StakingInterface::minimum_bond())
			.max(CurrencyOf::<T>::minimum_balance());
		let depositor: T::AccountId = account("depositor", USER_SEED, 0);

		// Give the depositor some balance to bond
		CurrencyOf::<T>::make_free_balance_be(&depositor, min_create_bond * 2u32.into());

		// Make sure no pools exist as a pre-condition for our verify checks
		assert_eq!(RewardPools::<T>::count(), 0);
		assert_eq!(BondedPools::<T>::count(), 0);

		whitelist_account!(depositor);
	}: _(
			Origin::Signed(depositor.clone()),
			min_create_bond,
			depositor.clone(),
			depositor.clone(),
			depositor.clone()
		)
	verify {
		assert_eq!(RewardPools::<T>::count(), 1);
		assert_eq!(BondedPools::<T>::count(), 1);
		let (_, new_pool) = BondedPools::<T>::iter().next().unwrap();
		assert_eq!(
			new_pool,
			BondedPoolInner {
				points: min_create_bond,
				state: PoolState::Open,
				delegator_counter: 1,
				roles: PoolRoles {
					depositor: depositor.clone(),
					root: depositor.clone(),
					nominator: depositor.clone(),
					state_toggler: depositor.clone(),
				},
			}
		);
		assert_eq!(
<<<<<<< HEAD
			T::StakingInterface::active_stake(&pool_account),
=======
			T::StakingInterface::bonded_balance(&Pools::<T>::create_bonded_account(1)),
>>>>>>> f113a6c2
			Some(min_create_bond)
		);
	}

	nominate {
		clear_storage::<T>();

		// Create a pool
		let min_create_bond = MinCreateBond::<T>::get()
			.max(T::StakingInterface::minimum_bond())
			.max(CurrencyOf::<T>::minimum_balance());
		let (depositor, pool_account) = create_pool_account::<T>(0, min_create_bond);

		// Create some accounts to nominate. For the sake of benchmarking they don't need to be
		// actual validators
		 let validators: Vec<_> = (0..T::MaxNominations::get())
			.map(|i|
				T::Lookup::unlookup(account("stash", USER_SEED, i))
			)
			.collect();

		whitelist_account!(depositor);
	}:_(Origin::Signed(depositor.clone()), 1, validators)
	verify {
		assert_eq!(RewardPools::<T>::count(), 1);
		assert_eq!(BondedPools::<T>::count(), 1);
		let (_, new_pool) = BondedPools::<T>::iter().next().unwrap();
		assert_eq!(
			new_pool,
			BondedPoolInner {
				points: min_create_bond,
				state: PoolState::Open,
				delegator_counter: 1,
				roles: PoolRoles {
					depositor: depositor.clone(),
					root: depositor.clone(),
					nominator: depositor.clone(),
					state_toggler: depositor.clone(),
				}
			}
		);
		assert_eq!(
<<<<<<< HEAD
			T::StakingInterface::active_stake(&pool_account),
=======
			T::StakingInterface::bonded_balance(&Pools::<T>::create_bonded_account(1)),
>>>>>>> f113a6c2
			Some(min_create_bond)
		);
	}

	set_state_other {
		// Create a pool
		let min_create_bond = MinCreateBond::<T>::get()
			.max(T::StakingInterface::minimum_bond())
			.max(CurrencyOf::<T>::minimum_balance());
		let (depositor, pool_account) = create_pool_account::<T>(0, min_create_bond);
		BondedPools::<T>::mutate(&1, |maybe_pool| {
			// Force the pool into an invalid state
			maybe_pool.as_mut().map(|mut pool| pool.points = min_create_bond * 10u32.into());
		});

		let caller = account("caller", 0, USER_SEED);
		whitelist_account!(caller);
	}:_(Origin::Signed(caller), 1, PoolState::Destroying)
	verify {
		assert_eq!(BondedPools::<T>::get(1).unwrap().state, PoolState::Destroying);
	}

	set_metadata {
		clear_storage::<T>();

		// Create a pool
		let min_create_bond = MinCreateBond::<T>::get()
			.max(T::StakingInterface::minimum_bond())
			.max(CurrencyOf::<T>::minimum_balance());
		let (depositor, pool_account) = create_pool_account::<T>(0, min_create_bond);

		// Create metadata of the max possible size
		let metadata: Vec<u8> = (0..<T as pallet_nomination_pools::Config>::MaxMetadataLen::get()).map(|_| 42).collect();

		whitelist_account!(depositor);
	}:_(Origin::Signed(depositor), 1, metadata.clone())
	verify {
		assert_eq!(Metadata::<T>::get(&1), metadata);
	}

	set_configs {
	}:_(
		Origin::Root,
		ConfigOp::Set(BalanceOf::<T>::max_value()),
		ConfigOp::Set(BalanceOf::<T>::max_value()),
		ConfigOp::Set(u32::MAX),
		ConfigOp::Set(u32::MAX),
		ConfigOp::Set(u32::MAX)
	) verify {
		assert_eq!(MinJoinBond::<T>::get(), BalanceOf::<T>::max_value());
		assert_eq!(MinCreateBond::<T>::get(), BalanceOf::<T>::max_value());
		assert_eq!(MaxPools::<T>::get(), Some(u32::MAX));
		assert_eq!(MaxDelegators::<T>::get(), Some(u32::MAX));
		assert_eq!(MaxDelegatorsPerPool::<T>::get(), Some(u32::MAX));
	}
}

// TODO: consider benchmarking slashing logic with pools

frame_benchmarking::impl_benchmark_test_suite!(
	Pallet,
	crate::mock::new_test_ext(),
	crate::mock::Runtime
);<|MERGE_RESOLUTION|>--- conflicted
+++ resolved
@@ -488,11 +488,7 @@
 			}
 		);
 		assert_eq!(
-<<<<<<< HEAD
-			T::StakingInterface::active_stake(&pool_account),
-=======
-			T::StakingInterface::bonded_balance(&Pools::<T>::create_bonded_account(1)),
->>>>>>> f113a6c2
+			T::StakingInterface::active_balance(&Pools::<T>::create_bonded_account(1)),
 			Some(min_create_bond)
 		);
 	}
@@ -535,11 +531,7 @@
 			}
 		);
 		assert_eq!(
-<<<<<<< HEAD
-			T::StakingInterface::active_stake(&pool_account),
-=======
-			T::StakingInterface::bonded_balance(&Pools::<T>::create_bonded_account(1)),
->>>>>>> f113a6c2
+			T::StakingInterface::active_stake(&Pools::<T>::create_bonded_account(1)),
 			Some(min_create_bond)
 		);
 	}
