[workspace]
resolver = "2"

members = [
	"bin/node-template/node",
	"bin/node-template/pallets/template",
	"bin/node-template/runtime",
	"bin/node/bench",
	"bin/node/cli",
	"bin/node/executor",
	"bin/node/inspect",
	"bin/node/primitives",
	"bin/node/rpc",
	"bin/node/runtime",
	"bin/node/testing",
	"bin/node-sassafras/node",
	"bin/node-sassafras/runtime",
	"bin/utils/chain-spec-builder",
	"bin/utils/subkey",
	"client/api",
	"client/authority-discovery",
	"client/basic-authorship",
	"client/block-builder",
	"client/chain-spec",
	"client/chain-spec/derive",
	"client/cli",
	"client/consensus/aura",
	"client/consensus/babe",
	"client/consensus/babe/rpc",
	"client/consensus/beefy",
	"client/consensus/beefy/rpc",
	"client/consensus/common",
	"client/consensus/epochs",
	"client/consensus/grandpa",
	"client/consensus/grandpa/rpc",
	"client/consensus/manual-seal",
	"client/consensus/pow",
	"client/consensus/sassafras",
	"client/consensus/slots",
	"client/db",
	"client/executor",
	"client/executor/common",
	"client/executor/runtime-test",
	"client/executor/wasmi",
	"client/executor/wasmtime",
	"client/informant",
	"client/keystore",
	"client/merkle-mountain-range",
	"client/merkle-mountain-range/rpc",
	"client/network",
	"client/network/transactions",
	"client/network-gossip",
	"client/network/bitswap",
	"client/network/common",
	"client/network/light",
	"client/network/sync",
	"client/network/test",
	"client/offchain",
	"client/peerset",
	"client/allocator",
	"client/proposer-metrics",
	"client/rpc",
	"client/rpc-api",
	"client/rpc-servers",
	"client/rpc-spec-v2",
	"client/service",
	"client/service/test",
	"client/state-db",
	"client/storage-monitor",
	"client/sysinfo",
	"client/sync-state-rpc",
	"client/telemetry",
	"client/tracing",
	"client/tracing/proc-macro",
	"client/transaction-pool",
	"client/transaction-pool/api",
	"client/utils",
	"frame/alliance",
	"frame/assets",
	"frame/atomic-swap",
	"frame/aura",
	"frame/authority-discovery",
	"frame/authorship",
	"frame/babe",
	"frame/bags-list",
	"frame/bags-list/fuzzer",
	"frame/bags-list/remote-tests",
	"frame/balances",
	"frame/beefy",
	"frame/beefy-mmr",
	"frame/benchmarking",
	"frame/benchmarking/pov",
	"frame/bounties",
	"frame/child-bounties",
	"frame/collective",
	"frame/contracts",
	"frame/contracts/proc-macro",
	"frame/contracts/primitives",
	"frame/conviction-voting",
	"frame/core-fellowship",
	"frame/democracy",
	"frame/fast-unstake",
	"frame/try-runtime",
	"frame/elections-phragmen",
	"frame/election-provider-multi-phase",
	"frame/election-provider-support",
	"frame/election-provider-support/benchmarking",
	"frame/election-provider-support/solution-type",
	"frame/election-provider-support/solution-type/fuzzer",
	"frame/examples/basic",
	"frame/examples/offchain-worker",
	"frame/executive",
	"frame/nis",
	"frame/grandpa",
	"frame/identity",
	"frame/im-online",
	"frame/indices",
	"frame/lottery",
	"frame/membership",
	"frame/merkle-mountain-range",
	"frame/multisig",
	"frame/nicks",
	"frame/node-authorization",
	"frame/offences",
	"frame/offences/benchmarking",
	"frame/preimage",
	"frame/proxy",
	"frame/message-queue",
	"frame/nfts",
	"frame/nfts/runtime-api",
	"frame/nomination-pools",
	"frame/nomination-pools/fuzzer",
	"frame/nomination-pools/benchmarking",
	"frame/nomination-pools/test-staking",
	"frame/nomination-pools/runtime-api",
	"frame/insecure-randomness-collective-flip",
	"frame/ranked-collective",
	"frame/recovery",
	"frame/referenda",
	"frame/remark",
<<<<<<< HEAD
	"frame/sassafras",
=======
	"frame/salary",
>>>>>>> 1496e956
	"frame/scheduler",
	"frame/scored-pool",
	"frame/session",
	"frame/session/benchmarking",
	"frame/society",
	"frame/staking",
	"frame/staking/reward-curve",
	"frame/staking/reward-fn",
	"frame/staking/runtime-api",
	"frame/state-trie-migration",
	"frame/sudo",
	"frame/root-offences",
	"frame/root-testing",
	"frame/support",
	"frame/support/procedural",
	"frame/support/procedural/tools",
	"frame/support/procedural/tools/derive",
	"frame/support/test",
	"frame/support/test/compile_pass",
	"frame/support/test/pallet",
	"frame/system",
	"frame/system/benchmarking",
	"frame/system/rpc/runtime-api",
	"frame/timestamp",
	"frame/transaction-payment",
	"frame/transaction-payment/asset-tx-payment",
	"frame/transaction-payment/rpc",
	"frame/transaction-payment/rpc/runtime-api",
	"frame/transaction-storage",
	"frame/treasury",
	"frame/tips",
	"frame/uniques",
	"frame/utility",
	"frame/vesting",
	"frame/glutton",
	"frame/whitelist",
	"primitives/api",
	"primitives/api/proc-macro",
	"primitives/api/test",
	"primitives/application-crypto",
	"primitives/application-crypto/test",
	"primitives/arithmetic",
	"primitives/arithmetic/fuzzer",
	"primitives/authority-discovery",
	"primitives/block-builder",
	"primitives/blockchain",
	"primitives/consensus/aura",
	"primitives/consensus/babe",
	"primitives/consensus/beefy",
	"primitives/consensus/common",
	"primitives/consensus/grandpa",
	"primitives/consensus/pow",
	"primitives/consensus/sassafras",
	"primitives/consensus/slots",
	"primitives/consensus/vrf",
	"primitives/core",
	"primitives/core/hashing",
	"primitives/core/hashing/proc-macro",
	"primitives/database",
	"primitives/debug-derive",
	"primitives/externalities",
	"primitives/inherents",
	"primitives/io",
	"primitives/keyring",
	"primitives/keystore",
	"primitives/maybe-compressed-blob",
	"primitives/merkle-mountain-range",
	"primitives/npos-elections",
	"primitives/npos-elections/fuzzer",
	"primitives/offchain",
	"primitives/panic-handler",
	"primitives/rpc",
	"primitives/runtime",
	"primitives/runtime-interface",
	"primitives/runtime-interface/proc-macro",
	"primitives/runtime-interface/test",
	"primitives/runtime-interface/test-wasm",
	"primitives/runtime-interface/test-wasm-deprecated",
	"primitives/serializer",
	"primitives/session",
	"primitives/staking",
	"primitives/state-machine",
	"primitives/std",
	"primitives/storage",
	"primitives/test-primitives",
	"primitives/timestamp",
	"primitives/tracing",
	"primitives/transaction-pool",
	"primitives/transaction-storage-proof",
	"primitives/trie",
	"primitives/version",
	"primitives/version/proc-macro",
	"primitives/wasm-interface",
	"primitives/weights",
	"test-utils",
	"test-utils/client",
	"test-utils/derive",
	"test-utils/runtime",
	"test-utils/runtime/client",
	"test-utils/runtime/transaction-pool",
	"test-utils/test-crate",
	"utils/build-script-utils",
	"utils/fork-tree",
	"utils/frame/benchmarking-cli",
	"utils/frame/remote-externalities",
	"utils/frame/frame-utilities-cli",
	"utils/frame/try-runtime/cli",
	"utils/frame/rpc/state-trie-migration-rpc",
	"utils/frame/rpc/support",
	"utils/frame/rpc/system",
	"utils/frame/generate-bags",
	"utils/frame/generate-bags/node-runtime",
	"utils/frame/rpc/client",
	"utils/prometheus",
	"utils/wasm-builder",
	"utils/binary-merkle-tree",
]

# The list of dependencies below (which can be both direct and indirect dependencies) are crates
# that are suspected to be CPU-intensive, and that are unlikely to require debugging (as some of
# their debug info might be missing) or to require to be frequently recompiled. We compile these
# dependencies with `opt-level=3` even in "dev" mode in order to make "dev" mode more usable.
# The majority of these crates are cryptographic libraries.
#
# Note that this does **not** affect crates that depend on Substrate. In other words, if you add
# a dependency on Substrate, you have to copy-paste this list in your own `Cargo.toml` (assuming
# that you want the same list). This list is only relevant when running `cargo build` from within
# the Substrate workspace.
#
# If you see an error mentioning "profile package spec ... did not match any packages", it
# probably concerns this list.
#
# This list is ordered alphabetically.
[profile.dev.package]
blake2 = { opt-level = 3 }
blake2b_simd = { opt-level = 3 }
chacha20poly1305 = { opt-level = 3 }
cranelift-codegen = { opt-level = 3 }
cranelift-wasm = { opt-level = 3 }
crc32fast = { opt-level = 3 }
crossbeam-deque = { opt-level = 3 }
crypto-mac = { opt-level = 3 }
curve25519-dalek = { opt-level = 3 }
ed25519-zebra = { opt-level = 3 }
flate2 = { opt-level = 3 }
futures-channel = { opt-level = 3 }
hashbrown = { opt-level = 3 }
hash-db = { opt-level = 3 }
hmac = { opt-level = 3 }
httparse = { opt-level = 3 }
integer-sqrt = { opt-level = 3 }
k256 = { opt-level = 3 }
keccak = { opt-level = 3 }
libm = { opt-level = 3 }
librocksdb-sys = { opt-level = 3 }
libsecp256k1 = { opt-level = 3 }
libz-sys = { opt-level = 3 }
mio = { opt-level = 3 }
nalgebra = { opt-level = 3 }
num-bigint = { opt-level = 3 }
parking_lot = { opt-level = 3 }
parking_lot_core = { opt-level = 3 }
percent-encoding = { opt-level = 3 }
primitive-types = { opt-level = 3 }
ring = { opt-level = 3 }
rustls = { opt-level = 3 }
secp256k1 = { opt-level = 3 }
sha2 = { opt-level = 3 }
sha3 = { opt-level = 3 }
smallvec = { opt-level = 3 }
snow = { opt-level = 3 }
twox-hash = { opt-level = 3 }
uint = { opt-level = 3 }
wasmi = { opt-level = 3 }
x25519-dalek = { opt-level = 3 }
yamux = { opt-level = 3 }
zeroize = { opt-level = 3 }

[profile.release]
# Substrate runtime requires unwinding.
panic = "unwind"

[profile.production]
inherits = "release"

# Sacrifice compile speed for execution speed by using optimization flags:

# https://doc.rust-lang.org/rustc/linker-plugin-lto.html
lto = "fat"
# https://doc.rust-lang.org/rustc/codegen-options/index.html#codegen-units
codegen-units = 1<|MERGE_RESOLUTION|>--- conflicted
+++ resolved
@@ -138,11 +138,8 @@
 	"frame/recovery",
 	"frame/referenda",
 	"frame/remark",
-<<<<<<< HEAD
+	"frame/salary",
 	"frame/sassafras",
-=======
-	"frame/salary",
->>>>>>> 1496e956
 	"frame/scheduler",
 	"frame/scored-pool",
 	"frame/session",
