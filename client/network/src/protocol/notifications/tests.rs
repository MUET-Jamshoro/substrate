--- conflicted
+++ resolved
@@ -25,21 +25,14 @@
 	core::{connection::ConnectionId, transport::MemoryTransport, upgrade},
 	identity, noise,
 	swarm::{
-<<<<<<< HEAD
-		behaviour::FromSwarm, ConnectionHandler, IntoConnectionHandler, NetworkBehaviour,
-=======
 		behaviour::FromSwarm, ConnectionHandler, Executor, IntoConnectionHandler, NetworkBehaviour,
->>>>>>> 129fee77
 		NetworkBehaviourAction, PollParameters, Swarm, SwarmEvent,
 	},
 	yamux, Multiaddr, PeerId, Transport,
 };
 use std::{
 	iter,
-<<<<<<< HEAD
-=======
 	pin::Pin,
->>>>>>> 129fee77
 	task::{Context, Poll},
 	time::Duration,
 };
@@ -111,19 +104,12 @@
 				.collect(),
 		};
 
-<<<<<<< HEAD
-		let mut swarm = Swarm::with_threadpool_executor(
-			transport,
-			behaviour,
-			keypairs[index].public().to_peer_id(),
-=======
 		let runtime = tokio::runtime::Runtime::new().unwrap();
 		let mut swarm = Swarm::with_executor(
 			transport,
 			behaviour,
 			keypairs[index].public().to_peer_id(),
 			TokioExecutor(runtime),
->>>>>>> 129fee77
 		);
 		swarm.listen_on(addrs[index].clone()).unwrap();
 		out.push(swarm);
